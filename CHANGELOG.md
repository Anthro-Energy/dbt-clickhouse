<<<<<<< HEAD
### Release [1.8.10]
#### New Features
* Added ability to set [SQL Security](https://clickhouse.com/docs/en/sql-reference/statements/create/view#sql_security) for normal views, referenced by [issue 359](https://github.com/ClickHouse/dbt-clickhouse/issues/359).
=======
### Release [x.x.x]
### Improvements
* Upgrade `dbt-core` to version `1.9` and `dbt-adapters` to `>=1.10` ([#403](https://github.com/ClickHouse/dbt-clickhouse/pull/403))
* Add support for "microbatch" incremental strategy.
* Previously, delete_insert would fall back to legacy silently. Now it raises an error if LWD is not enabled.
* Added support for [TTL (time-to-live)](https://clickhouse.com/docs/guides/developer/ttl) as a column configuration for `table` and `ephemeral` materializations. This feature is implemented as a [custom constraint](https://docs.getdbt.com/reference/resource-properties/constraints#custom-constraints), which requires model contracts to be enforced. For example:

  ```sql
  -- test_ttl.sql
  {{ config(order_by='(ts)', engine='MergeTree()', materialized='table') }}

  SELECT now() AS ts, 
        'Some value that should expire!' AS col_ttl
  ```

  ```yaml
  models:
    - name: test_ttl
      description: 'Testing column-level TTL'
      config:
        contract:
          enforced: true
      columns:
        - name: ts
          data_type: timestamp
        - name: col_ttl
          data_type: String
          ttl: ts + INTERVAL 1 DAY
  ```
>>>>>>> beb85748

### Release [1.8.9], 2025-02-16

#### Improvements
* It is now possible to configure a TLS client certificate using `client_cert` and `client_cert_key` profile parameters. ([#413](https://github.com/ClickHouse/dbt-clickhouse/pull/413))
* Added Support of insert_overwrite in cluster setup with incremental and distributed_incremental materializations ([#394](https://github.com/ClickHouse/dbt-clickhouse/pull/394))
* Improve index and projections creation process ([#421](https://github.com/ClickHouse/dbt-clickhouse/pull/421)) 

#### Bugs
* Reverted breaking changes in MV materialization ([#416](https://github.com/ClickHouse/dbt-clickhouse/pull/416))
* A fix was introduced for distributed tables, where an incremental local table could have been dropped if the distributed table was missing. ([#363](https://github.com/ClickHouse/dbt-clickhouse/pull/363))


### Release [1.8.8], 2025-02-05
### Improvements
* Materialized view now attempts to use `ALTER TABLE...MODIFY QUERY` to update existing materialized views. This is an atomic operation so data is not lost. ([#390](https://github.com/ClickHouse/dbt-clickhouse/pull/390))
* Make view materialization updates atomic. ([#412](https://github.com/ClickHouse/dbt-clickhouse/pull/412))
* Create a black list settings to ignore based on the configured Engine. ([#367](https://github.com/ClickHouse/dbt-clickhouse/pull/367))

#### New Features
* [ClickHouse indexes](https://clickhouse.com/docs/en/optimize/sparse-primary-indexes) are now fully supported for `table` materialization.


#### New Features
* [ClickHouse indexes](https://clickhouse.com/docs/en/optimize/sparse-primary-indexes) are now fully supported for `table` materialization.
The index config should be added to the model config. for instance: 
  ```python
  {{ config(
         materialized='%s',
         indexes=[{
            'name': 'your_index_name',
            'definition': 'your_column TYPE minmax GRANULARITY 2'
         }]
  ) }}
  ```
 
### Release [1.8.7], 2025-01-05

### New Features
* Added support for [refreshable materialized view](https://clickhouse.com/docs/en/materialized-view/refreshable-materialized-view) ([#401](https://github.com/ClickHouse/dbt-clickhouse/pull/401))

### Improvement
* Avoid potential data loss by using `CREATE OR REPLACE DICTIONARY` to atomically update a dictionary ([#393](https://github.com/ClickHouse/dbt-clickhouse/pull/393))
* Removed support in python 3.8 as it is no longer supported by dbt ([#402](https://github.com/ClickHouse/dbt-clickhouse/pull/402)

### Bug Fixes
* Fix a minor bug related to validating existence of an old hanging mv ([#396]()) 

### Release [1.8.6], 2024-12-05

### Improvement
* Today, on mv model creation, the target table is being populated with the historical data based on the query provided in the mv creation. This catchup mechanism is now behind a config flag and enabled by default (as is today). ([#399](https://github.com/ClickHouse/dbt-clickhouse/pull/399))


### Release [1.8.5], 2024-11-19

### New Features
* Added support for the creation of more than one materialized view inserting records into the same target table. ([#360](https://github.com/ClickHouse/dbt-clickhouse/pull/364))

### Improvement
* Added support for [range_hashed](https://clickhouse.com/docs/en/sql-reference/dictionaries#range_hashed) and [complex_key_range_hashed](https://clickhouse.com/docs/en/sql-reference/dictionaries#complex_key_range_hashed) layouts to the dictionary materialization. ([#361](https://github.com/ClickHouse/dbt-clickhouse/pull/361))
* Truncated stack trace for database errors for cleaner output when HIDE_STACK_TRACE variable is set to any value. ([#382](https://github.com/ClickHouse/dbt-clickhouse/pull/382))
* It is now possible to pass query settings not only on table creation but also on query. ([#362](https://github.com/ClickHouse/dbt-clickhouse/pull/362))


### Bug Fixes
* Before this version, `split_part` macro used to add an extra quotation. that was fixed in ([#338](https://github.com/ClickHouse/dbt-clickhouse/pull/338))

### Bug Fixes
* Existing local tables are no longer dropped/recreated in case of missing distributed tables in `distributed_incremental` materialization mode. ([#363](https://github.com/ClickHouse/dbt-clickhouse/pull/363))

### Release [1.8.4], 2024-09-17
### Improvement
* The S3 help macro now support a `role_arn` parameter as an alternative way to provide authentication for S3 based models.  Thanks to
[Mitchell Bregman](https://github.com/mitchbregs) for the contribution!

### Release [1.8.3], 2024-09-01
### Bug Fixes
* An [issue](https://github.com/ClickHouse/dbt-clickhouse/issues/348) was detected when using multiple projections. We solved it and added a test to cover that use case. ([#349](https://github.com/ClickHouse/dbt-clickhouse/pull/349))

### Documentation
* A [CONTRIBUTING.md](CONTRIBUTING.md) file was added to the repo. Please follow the instructions prior contributing.

### Release [1.8.2], 2024-08-22
#### New Features
* [ClickHouse projections](https://clickhouse.com/docs/en/sql-reference/statements/alter/projection) are now fully supported for `table` materialization, and partly supported for `distributed_table` materialization.
The projection config should be added to the model config ([#342](https://github.com/ClickHouse/dbt-clickhouse/pull/342)), for instance: 
  ```python
  {{ config(
         materialized='%s',
         projections=[
             {
                 'name': 'your_projection_name',
                 'query': 'your_projection_query'
             }
         ]
  ) }}
  ```
 
#### Bug Fixes
* Until this release, when writing tests, it was not possible to pass empty seed data. ([#341](https://github.com/ClickHouse/dbt-clickhouse/pull/341))
* When a cluster was used, the adapter left a few `__dbt_backup` tables in the schema. After the fix, these backup tables are now properly dropped. ([#326](https://github.com/ClickHouse/dbt-clickhouse/pull/326))
* Due to [this GitHub change](https://github.com/actions/runner-images/issues/9692), we needed to adjust the `docker compose` command in our tests. ([#334](https://github.com/ClickHouse/dbt-clickhouse/pull/334))

#### Improvements

* Added a new **experimental** incremental strategy, `insert_overwrite`, which replaces existing data in a target table partition by partition. This ensures that only the specified partitions are overwritten, helping to maintain performance and data consistency. Note that this feature has not been tested with distributed models and may not work with such materializations.
[Anton Bryzgalov](https://github.com/bryzgaloff) Thank you for your contribution! ([#201](https://github.com/ClickHouse/dbt-clickhouse/pull/201))
* Schema changes for incremental models were improved and now include a `sync_all_column` option.
[Can Bekleyici](https://github.com/canbekley) huge thanks for your contribution. ([#332](https://github.com/ClickHouse/dbt-clickhouse/pull/332))
* Previously, view settings were only applied during view creation, not when querying the view. Starting with this release, the settings attribute will now also be applied when running queries on a view. ([#324](https://github.com/ClickHouse/dbt-clickhouse/pull/324))
* Enhanced the clickhouse__listagg macro to support single field ordering with optional direction, ensuring compatibility with ClickHouse's sorting limitations. Added validation to prevent the use of multiple order-by fields. ([#318](https://github.com/ClickHouse/dbt-clickhouse/pull/318))

#### Documentation
* Update the docs with the new `insert_overwrite` incremental strategy. ([#331](https://github.com/ClickHouse/dbt-clickhouse/pull/331)) 
* Add documentation for codec column configuration. ([#317](https://github.com/ClickHouse/dbt-clickhouse/pull/317))
 

### Release [1.8.1], 2024-07-11
#### Bug Fix
* Refresh materialized_view table only if `--full-refresh` is specified.
* Fix temporary table creation to support dbt unit tests.
* ClickHouse dictionaries are now correctly created "on cluster" when a cluster is defined.
#### Improvements
* Added database prefix option for local tables of distributed tables (until this change, only a suffix was supported).
* You can now customize tcp_keepalive configuration for native connections.
* Implement listagg ([groupArray](https://clickhouse.com/docs/en/sql-reference/aggregate-functions/reference/grouparray)) macro.

### Release [1.8.0], 2024-06-13
#### Improvements
- Upgrade the connector to use dbt-core 1.8.0. More info about this upgrade can be found [here](https://github.com/dbt-labs/dbt-adapters/discussions/87).

Beginning in v1.8, dbt-core and adapters are decoupled. Going forward, your installations should explicitly include both dbt-core and the desired adapter. The new pip installation command should look like this:

```pip install dbt-core dbt-clickhouse```


### Release [1.7.7], 2024-05-31
#### Bug Fix
- Fix bool_or behavior (a cross-database dbt macro ).
- Fix query_settings for models with contracts.
- Fix the option to use Nullable and LowCardinality in column constraints.
- Specifying an empty or null value for a connection_overrides field produces invalid DDL for the dictionary materialization. A fix was introduced in this release.

#### Improvements
- The connector is now supporting [column codecs](https://clickhouse.com/blog/optimize-clickhouse-codecs-compression-schema#specialized-codecs).

### Release [1.7.6], 2024-04-12
#### Bug Fix
- A bug in (experimental) Distributed Table model creation could lead to errors when there was a change in the model definition (see, e.g.,
https://github.com/ClickHouse/dbt-clickhouse/issues/226).  Thanks to [Thomas Schmidt](https://github.com/Somtom) for the Fix!
- A comment at the end of a model would break the query used to retrieve the result column datatypes.  Thanks to [triou](https://github.com/tevariou)
for the bug report and the fix.  Closes https://github.com/ClickHouse/dbt-clickhouse/issues/256

#### Improvements
- The new materialization for ClickHouse dictionaries now takes an optional "credentials dictionary" argument that overrides the
global credentials values for user, password, database, host, and port (including removing any of those values by adding empty values if not needed).
This allows better control over creating dictionaries on different server.  Thanks to [Cristhian Garcia](https://github.com/Ian2012)
for the PR!
- A new `ttl` setting has been added to model configuration that will insert the provided ClickHouse TTL expression in the appropriate place.
Thanks to [Evan Rusackas](https://github.com/rusackas) for the contribution!
- The Agate library should now be lazy loaded.  This should modestly improve dbt startup times (after dbt-clickhouse is upgraded to dbt 1.8.x).
Thanks to [Daniel Reeves](https://github.com/dwreeves) for PR.

### Release [1.7.5], 2024-04-02
#### Bug Fixes
- Requirements and tests upgraded to include Python 3.12.  Closes https://github.com/ClickHouse/dbt-clickhouse/issues/264
- Model settings were not working correctly for custom materializations.  Thanks to original dbt-clickhouse [silentsokolov](https://github.com/silentsokolov)
for the PR!

### Release [1.7.4], 2024-03-23
#### Improvement
- Adds support for materializing ClickHouse dictionaries.  Thanks to [Rory Sawyer](https://github.com/SoryRawyer) for the contribution!
See his excellent [tests](https://github.com/ClickHouse/dbt-clickhouse/blob/main/tests/integration/adapter/dictionary/test_dictionary.py) 
for example usage.

### Release [1.7.3], 2024-03-11
#### Bug Fixes
- Fixed an [issue](https://github.com/ClickHouse/dbt-clickhouse/issues/231) where passing settings to on view creation didn't work.
- The `dbt test` command with a LIMIT clause were broken due to parsing error when having settings in the query ([issue](https://github.com/ClickHouse/dbt-clickhouse/issues/223)).
We added a dedicated limit placer, that takes into account the settings section (using a comment flag `-- end_of_sql` within the query).

### Release [1.7.2], 2024-02-09
#### Bug Fix
- Fixed an issue where Materialize Views would break with a custom schema.  Thanks to [Rory Sawyer](https://github.com/SoryRawyer)
for the PR!

### Release [1.7.1], 2023-12-13
#### Bug Fixes
- Some models with LIMIT clauses were broken in recent releases.  This has been fixed.  Thanks to
[ptemarvelde](https://github.com/ptemarvelde) for the PR!
- It was possible for incremental models with the delete+insert strategy to fail if ClickHouse "light weight deletes" were
not enabled or the required setting `allow_nondetermistic_mutations` was not enabled and the user did not have permission
to apply it.  This condition is now detected on startup, and an exception will be thrown if `use_lw_deletes` is configured
in the profile.  Otherwise, a warning will be logged that incremental models will be slower (because such models will
be downgraded to use the `legacy` incremental strategy).  This should prevent the confusing behavior in
https://github.com/ClickHouse/dbt-clickhouse/issues/197 by throwing an early exception for an unsupported configuration.

### Release [1.7.0], 2023-12-07
#### Improvements
- Minimal compatibility with dbt 1.7.x.  The date_spine macro and additional automated tests have not been implemented,
but are planned for a future patch release.
- DBT 1.7 introduces a (complex) optimization mechanism for retrieving a dbt catalog which is overkill for ClickHouse
(which has no separate schema/database level), so this release includes some internal catalog changes to simplify that process.

### Release [1.6.2], 2023-12-06
#### Bug Fix
- The dbt `on_schema_change` configuration value for incremental models was effectively being ignored.  This has been fixed
with a very limited implementation.  Closes https://github.com/ClickHouse/dbt-clickhouse/issues/199.  Because of the way that
ORDER BY/SORT BY/PARTITION BY/PRIMARY KEYS work in ClickHouse, plus the complexities of correctly transforming ClickHouse data types,
`sync_all_columns` is not currently supported (although an implementation that works for non-key columns is theoretically possible,
such an enhancement is not currently planned).  Accordingly, only `ignore`, `fail`, and `append_new_columns` values are supported
for `on_schema_change`.  It is also not currently supported for Distributed tables.

Note that actually appending new columns requires a fallback to the `legacy` incremental strategy, which is quite inefficient,
so while theoretically possible, using `append_new_columns` is not recommended except for very small data volumes.

### Release [1.6.1], 2023-12-04
#### Bug Fixes
- Identifier quoting was disabled for tables/databases etc.  This would cause failures for schemas or tables using reserved words
or containing special characters.  This has been fixed and some macros have been updated to correctly handle such identifiers.
Note that there still may be untested edge cases where nonstandard identifiers cause issues, so they are still not recommended.
Closes https://github.com/ClickHouse/dbt-clickhouse/issues/144. Thanks to [Alexandru Pisarenco](https://github.com/apisarenco) for the
report and initial PR!
- The new `allow_automatic_deduplication` setting was not being correctly propagated to the adapter, so setting it to `True`
did not have the intended affect.  In addition, this setting is now ignored for older ClickHouse versions that
do not support `CREATE TABLE AS SELECT ... EMPTY`, since the automatic deduplication window is required to allow correct
inserts in Replicated tables on those older versions.  Fixes https://github.com/ClickHouse/dbt-clickhouse/issues/216.

### Release [1.6.0], 2023-11-30
#### Improvements 
- Compatible with dbt 1.6.x.  Note that dbt new `clone` feature is not supported, as ClickHouse has no native "light weight"
clone functionality, and copying tables without actual data transfer is not possible in ClickHouse (barring file manipulation
outside ClickHouse itself).
- A new ClickHouse specific Materialized View materialization contributed by [Rory Sawyer](https://github.com/SoryRawyer).
This creates a ClickHouse Materialized view using the `TO` form with the name `<model_name>_mv` and the associated target
table `<model_name>`.  It's highly recommended to fully understand how ClickHouse materialized views work before using
this materialization.

### Release [1.5.2], 2023-11-28
#### Bug Fixes
- The `ON CLUSTER` clause was in the incorrect place for legacy incremental materializations.  This has been fixed.  Thanks to
[Steven Reitsma](https://github.com/StevenReitsma) for the fix!
- The `ON CLUSTER` DDL for drop tables did not include a SYNC modifier, which might be the cause of some "table already exists"
errors.  The `SYNC` modifier has been added to the `on_cluster` macro when dropping relations.
- Fixed a bug where using table settings such as `allow_nullable_key` would break "legacy" incremental materializations.  Closes
https://github.com/ClickHouse/dbt-clickhouse/issues/209.  Also see the new model `config` property `insert_settings` described
below.
- Fixed an issue where incremental materializations would incorrectly exclude duplicated inserted elements due to "automatic"
ClickHouse deduplication on replicated tables.  Closes https://github.com/ClickHouse/dbt-clickhouse/issues/213.  The fix consists
of always sending a `replicated_deduplication_window=0` table setting when creating the incremental relations.  This
behavior can be overridden by setting the new profile parameter `allow_automatic_deduplication` to `True`, although for
general dbt operations this is probably not necessary and not recommended.  Finally thanks to Andy(https://github.com/andy-miracl)
for the report and debugging help!

#### Improvements
- Added a new profile property `allow_automatic_deduplication`, which defaults to `False`.  ClickHouse Replicated deduplication is
now disable for incremental inserts, but this property can be set to true if for some reason the default ClickHouse behavior
for inserted blocks is desired.
- Added a new model `config` property `query_settings` for any ClickHouse settings that should be sent with the `INSERT INTO`
or `DELETE_FROM` queries used with materializations.  Note this is distinct from the existing property `settings` which is
used for ClickHouse "table" settings in DDL statements like `CREATE TABLE ... AS`.

### Release [1.5.1], 2023-11-27
#### Bug Fix
- Fix table materialization for compatibility with SQLFluff.  Thanks to [Kristof Szaloki](https://github.com/kris947) for the PR!

### Release [1.5.0], 2023-11-23
#### Improvements
- Compatible with dbt 1.5.x
- Contract support (using exact column data types)

#### Bug Fix
- Fix s3 macro when bucket includes `https://` prefix.  Closes https://github.com/ClickHouse/dbt-clickhouse/issues/192.

### Release [1.4.9], 2023-10-27
#### Improvement
- Lots of work on Distributed table materializations.  Big thanks to [gfunc](https://github.com/gfunc) for the additional PR
and [Zhenbang](https://github.com/zli06160) for code review and suggestions.  See the README for details on how to
use the new functionality.
#### Bug Fix
- dbt would fail if a cluster name contained a dash.  This has been fixed.  Thanks to [Andy](https://github.com/the4thamigo-uk
for the PR

### Release [1.4.8], 2023-08-22
#### Bug Fix
- Fixed issues with experimental Distributed table materializations.  Closes https://github.com/ClickHouse/dbt-clickhouse/issues/179.
Thanks to [Zhebnang](https://github.com/zli06160) for the report and for contributing to the fix with [gfunc](https://github.com/gfunc).

### Release [1.4.7], 2023-08-09
#### Bug Fix
- Fixed an exception in "legacy" incremental materializations that are not distributed

### Release [1.4.6], 2023-07-27
#### Bug fix
- Lightweight deletes could fail in environments where the HTTP session was not preserved (such as clusters behind a non-sticky
load balancer).  This has been fixed by sending the required settings with every request instead of relying on a SET statement.
A similar approach has been used to persist the 'insert_distributed_sync' setting for Distributed table materializations.

### Release [1.4.5], 2023-07-27
#### Improvement
- Adds additional experimental support for Distributed table engine models and incremental materialization.  See the README for
details.  Thanks to [gladkikhtutu](https://github.com/gladkikhtutu) for the contribution!

### Release [1.4.4], 2023-07-19
#### Bug Fixes
- Fixed two logging/exception handling issues that would cause exception on startup or when handling some exceptions
from the ClickHouse server.  Partially addresses https://github.com/ClickHouse/dbt-clickhouse/issues/169.
- Fixed issue with the `on_cluster` macro that would break the exchange tables step of incremental materializations
with an active cluster.  Thanks to [Andrew Davis](https://github.com/Savid) for the PR.  Closes
https://github.com/ClickHouse/dbt-clickhouse/issues/167

### Release [1.4.3], 2023-06-27
#### Bug Fix
- Use correct return value for `execute`.  This would cause an exception when running hooks.  Thanks to
[Sergey Reshetnikov](https://github.com/PrVrSs) for the PR.  Closed https://github.com/ClickHouse/dbt-clickhouse/issues/161

#### Improvement
- Added macros for creating distributed tables.  See the `distributed_table.sql` include file.  Thanks to
[gladkikhtutu](https://github.com/gladkikhtutu) for the contribution.  

### Release [1.4.2], 2023-05-14
#### Bug fixes
- Create initial dbt database (if not found) on the defined cluster on first run, instead of just the execution node.
Thanks to [Jens Hoevenaars](https://github.com/codenation-nl) for the PR
- Fix the SYSTEM SYNC REPLICA statement when exchanging tables ON CLUSTER for incremental materializations.  Thanks to
[Schum](https://github.com/Schum-io) for PR.  Closed https://github.com/ClickHouse/dbt-clickhouse/issues/157.

### Release [1.4.1], 2023-05-11
#### Improvements
- Reduce the number of SQL calls for Modify Comment operations.  Thanks to [Konstantin Ilchenko](https://github.com/simpl1g).
- Add "on cluster" to several additional macros to better support distributed tables.  Thanks to [Saurabh Bikram](https://github.com/saurabhbikram)
- Add the unique invocation id to temporary "new data" used in `delete+insert` incremental materializations to allow parallel transformations on the same
table.  In general parallel transformations are risky, so this approach should only be used when transformations are explicitly limited
to non-overlapping data ranges.  Closes https://github.com/ClickHouse/dbt-clickhouse/issues/150

### Release [1.4.0], 2023-02-06
#### Improvements
- Support dbt [1.4.1] https://github.com/ClickHouse/dbt-clickhouse/issues/135
  - Adds support for Python 3.11
  - Adds additional dbt 1.4.0 tests
  - Adds support for incremental_predicates.  This only applies to `delete+insert` incremental strategy.  Note that incremental
predicates that depend on "non-deterministic" data (such as a subquery using a table that is accepting inserts) could lead to
unexpected results for ReplicatedMergeTree tables depending on the timing of the incremental materialization.  
  - Replaces deprecated Exception classes
- Setting the `use_lw_deletes` profile value to True will now attempt to enable the `allow_experimental_lightweight_delete`
setting for the dbt session (if user has such permissions on the ClickHouse server).  See https://github.com/ClickHouse/dbt-clickhouse/issues/133

#### Bug Fix
- Composite unique keys specified as a list would not work with incremental materializations.  This has been fixed.


### Release [1.3.3], 2023-01-18
#### Documentation Update
- The documentation has been updated to reflect that dbt-clickhouse does support ephemeral models, and ephemeral model tests do pass.
However, due to a [ClickHouse limitation](https://github.com/ClickHouse/ClickHouse/issues/30323), CTEs will not work directly
with INSERT statements so table models will fail if they include ephemeral models in the SELECT.  View models and other SQL 
statements using ephemeral models should work correctly.

#### Bug Fix
- Client connections would incorrectly reuse a previous session_id when initializing, causing session locked errors.  This has been fixed.  This
closes https://github.com/ClickHouse/dbt-clickhouse/issues/127.  Multiple threads should now work correctly in dbt projects,
and dbt-clickhouse automated tests now use `threads=4` (soon to be the dbt default).

### Release [1.3.2], 2022-12-23
#### Improvements
- Added *experimental* support for the `delete+insert` incremental strategy.  In most cases this strategy should be significantly faster
than the existing "legacy" custom strategy (which is still the default).  To enable `delete+insert` incremental materialization, the flag `allow_experimental_lightweight_delete`
must be enabled on your ClickHouse server.  This flag is NOT currently considered production ready, so use at your own risk.  To use this strategy
as the "default" incremental strategy, the new configuration value `use_lw_deletes` must be set to True.  Otherwise, to use it for a particular model,
set the model's `incremental_strategy` to `delete+insert`.  Important caveats about this strategy:
  - This strategy directly uses lightweight deletes on the target model/table.  It does not create a temporary or intermediate table.  Accordingly,
if there is an issue during that transformation, the materialization can not be rolled back and the model may contain inconsistent data.
  - If the incremental materialization includes schema changes, or lightweight deletes are not available, dbt-clickhouse will fall back to the much
slower "legacy" strategy.
- Allow `append` as an incremental strategy.  This is the same as using the custom model configuration value `inserts_only`.
- New s3source macro.  This simplifies the process of using the ClickHouse s3 table function in queries.  See the
[tests](https://github.com/ClickHouse/dbt-clickhouse/blob/main/tests/integration/adapter/test_s3.py) for example usage.

#### Bug Fixes
- The ON CLUSTER clause has been added to additional DDL statements including incremental models processing. 
Closes https://github.com/ClickHouse/dbt-clickhouse/issues/117 and should close https://github.com/ClickHouse/dbt-clickhouse/issues/95
for Replicated tables that use the `{uuid}` macro in the path to avoid name conflicts.  Thanks to [Saurabh Bikram](https://github.com/saurabhbikram)
- The `apply` and `revoke` grants macros now correctly work with roles as well as user.  Again thanks to [Saurabh Bikram](https://github.com/saurabhbikram)
- A compound unique_key (such as `key1, key2`) now works correctly with incremental models

### Release [1.3.1], 2022-11-17
#### Improvements
- Improve error message when atomic "EXCHANGE TABLES" operation is not supported

### Release [1.3.0], 2022-10-30
#### Improvements
- Support dbt [1.3.0]  https://github.com/ClickHouse/dbt-clickhouse/issues/105
  - Adds additional dbt 1.3.0 core tests
  - Adds array utility macros ported from dbt-utils
  - Does NOT add support for Python models (not implemented)
  - Does NOT utilize default/standard incremental materialization macros (standard strategies do not work in ClickHouse)

#### Bug Fix
- Require exact match for relations.  ClickHouse databases and tables are all case-sensitive, so all searches are now case-sensitive.  Closes https://github.com/ClickHouse/dbt-clickhouse/issues/100 and https://github.com/ClickHouse/dbt-clickhouse/issues/110

</br></br>

### Release [1.2.1], 2022-09-19
#### Improvements
- Support dbt 1.2.1  https://github.com/ClickHouse/dbt-clickhouse/issues/79
    - Grants support on models
    - Support the cross database dbt-core macros (migrated from dbt-utils)
    - Add docs tests
    - Validate Python 3.10 support
    - Implement retry logic for small set of "retryable" connection errors
- Don't close connection on release to improvement model performance
- Allow specifying database engine for schema creation
- Extend support for ClickHouse Cloud and Replicated databases

#### Bug Fix
- Validate that atomic EXCHANGE TABLES is supported on the target ClickHouse server https://github.com/ClickHouse/dbt-clickhouse/issues/94

</br></br>
### Release [1.1.8], 2022-09-02
#### Improvement
- Support use of atomic EXCHANGE TABLES when supported by ClickHouse

</br></br>
### Release [1.1.7], 2022-07-11
#### Improvement
- Support ClickHouse Arrays with Nullable value types

#### Bug Fix
- Fix brackets regex in columns)
</br></br>
### Release [1.1.6], 2022-07-04
#### Improvement
- Add support for CREATE AS SELECT in Replicated Databases

</br></br>
### Release [1.1.5], 2022-06-27
#### Bug Fixes
- Ensure database exists before connection
- Safely handle dropping working database

</br></br>
### Release [1.1.4], 2022-06-27
#### Improvement
- Allow selection of either native protocol driver (clickhouse-driver) or http driver (clickhouse-connect)

</br></br>
### Release [1.1.2], 2022-06-22
#### Rename from v 1.1.0.2

</br></br>
### Release [1.1.0.2], 2022-06-17

#### Improvements
- Support for inserting SETTINGS section to CREATE AS and INSERT INTO queries through model configuration
- Support adding custom session settings to the connection through profile credentials.
- Allow using custom databases/schemas for connection
- Support Boolean fields in CSV seeds

#### Bug Fix
- Fixed prehooks and empty fields in CSV seeds

</br></br>
### Release [1.1.0], 2022-06-02

### Release [1.1.0.1], 2022-06-09

#### Bug Fix
- Fixed prehooks and empty fields in CSV seeds

</br></br>
### Release [1.1.0], 2022-06-02

#### Improvements
- 1.1.0 dbt support
- Snapshots timestamps
- Replace temporary in-memory tables with MergeTree table - removing memory limitations over Incremental model and snapshots creation
- Moved to use clickhouse-connect driver - an officially supported HTTP driver by ClickHouse Inc.
</br></br>
### Release [1.0.4], 2022-04-02

### Improvements
- 1.0.4 dbt support
- New logger
</br></br>
### Release [1.0.1] - 2022-02-09

#### Improvement
- Support 1.0.1 dbt

#### Bug Fixes
- Skip the order columns if the engine is Distributed https://github.com/ClickHouse/dbt-clickhouse/issues/14
- Fix missing optional "as" https://github.com/ClickHouse/dbt-clickhouse/issues/32
- Fix cluster name quoted https://github.com/ClickHouse/dbt-clickhouse/issues/31
</br></br>
### Release [1.0.0], 2022-01-02

#### Add
- dbt 1.0.0 support
</br></br>
### Release [0.21.1], 2022-01-01

#### Improvements
- dbt 0.21.1 support
- Extended settings for clickhouse-driver https://github.com/ClickHouse/dbt-clickhouse/issues/27

### Bug Fixes
- Fix types in CSV seed https://github.com/ClickHouse/dbt-clickhouse/issues/24

### Release [0.21.0], 2021-11-18

#### Improvement
- Support 0.21.0 dbt

#### Bug Fixes
- Fix FixString column https://github.com/ClickHouse/dbt-clickhouse/issues/20
- Default behavior for a quoted https://github.com/ClickHouse/dbt-clickhouse/issues/21
- Fix string expand https://github.com/ClickHouse/dbt-clickhouse/issues/22
</br></br>
### Release [0.20.2], 2021-10-16

#### Improvement
- dbt 0.20.1 support

#### Improvement
- Rewrite logic incremental materializations https://github.com/ClickHouse/dbt-clickhouse/issues/12

#### Bug Fixes
- Fix dbt tests with https://github.com/ClickHouse/dbt-clickhouse/pull/18 (thx @artamoshin)
- Fix relationships test https://github.com/ClickHouse/dbt-clickhouse/issues/19
</br></br>
### Release [0.20.1], 2021-08-15

#### Improvement
- dbt 0.20.1 support
</br></br>
### Release [0.20.0], 2021-08-14

#### Improvement
- dbt 0.20.0 support
</br></br>
### Release [0.19.1.1], 2021-08-13

#### Improvement
- Add verify and secure to connection configuration

#### Bug Fix
- Fix the delete expression https://github.com/ClickHouse/dbt-clickhouse/issues/12
</br></br>
### Release [0.19.1], 2021-05-07

#### Improvement
- Add support the `ON CLUSTER` clause for main cases

#### Usage Change
- Engine now require brackets `()`

#### Bug Fix
- Fix a missing sample profile
</br></br>
### Release [0.19.0.2], 2021-04-03

#### Bug Fix
- Fix name of partition
</br></br>
### Release [0.19.0.1], 2021-03-30

#### Bug Fix
- Fix version of clickhouse-driver in setup.py
</br></br>
### Release [0.19.0], 2021-02-14
#### Initial Release

[1.3.3]: https://github.com/ClickHouse/dbt-clickhouse/compare/v1.3.2..v1.3.3
[1.3.2]: https://github.com/ClickHouse/dbt-clickhouse/compare/v1.3.1..v1.3.2
[1.3.1]: https://github.com/ClickHouse/dbt-clickhouse/compare/v1.3.0..v1.3.1
[1.3.0]: https://github.com/ClickHouse/dbt-clickhouse/compare/v1.2.1..v1.3.0
[1.2.1]: https://github.com/ClickHouse/dbt-clickhouse/compare/v1.2.0..v1.2.1
[1.2.0]: https://github.com/ClickHouse/dbt-clickhouse/compare/v1.1.8..v1.2.0
[1.1.8]: https://github.com/ClickHouse/dbt-clickhouse/compare/v1.1.7..v1.1.8
[1.1.7]: https://github.com/ClickHouse/dbt-clickhouse/compare/v1.1.6..v1.1.7
[1.1.6]: https://github.com/ClickHouse/dbt-clickhouse/compare/v1.1.5..v1.1.6
[1.1.5]: https://github.com/ClickHouse/dbt-clickhouse/compare/v1.1.4..v1.1.5
[1.1.4]: https://github.com/ClickHouse/dbt-clickhouse/compare/v1.1.2..v1.1.4
[1.1.2]: https://github.com/ClickHouse/dbt-clickhouse/compare/v1.1.0.1..v1.1.2
[1.1.0.2]: https://github.com/ClickHouse/dbt-clickhouse/compare/v1.1.0.1..v1.1.0.2
[1.1.0.1]: https://github.com/ClickHouse/dbt-clickhouse/compare/v1.0.1...v1.1.0.1
[1.1.0]: https://github.com/ClickHouse/dbt-clickhouse/compare/v1.0.4...v1.1.0
[1.0.4]: https://github.com/ClickHouse/dbt-clickhouse/compare/v1.0.1...v1.0.4
[1.0.1]: https://github.com/ClickHouse/dbt-clickhouse/compare/v1.0.0...v1.0.1
[1.0.0]: https://github.com/ClickHouse/dbt-clickhouse/compare/v0.21.1...v1.0.0
[0.21.1]: https://github.com/ClickHouse/dbt-clickhouse/compare/v0.21.0...v0.21.1
[0.21.0]: https://github.com/ClickHouse/dbt-clickhouse/compare/v0.20.2...v0.21.0
[0.20.2]: https://github.com/ClickHouse/dbt-clickhouse/compare/v0.20.1...v0.20.2
[0.20.1]: https://github.com/ClickHouse/dbt-clickhouse/compare/v0.20.0...v0.20.1
[0.20.0]: https://github.com/ClickHouse/dbt-clickhouse/compare/v0.19.1.1...v0.20.0
[0.19.1.1]: https://github.com/ClickHouse/dbt-clickhouse/compare/v0.19.1...v0.19.1.1
[0.19.1]: https://github.com/ClickHouse/dbt-clickhouse/compare/v0.19.0.2...v0.19.1
[0.19.0.2]: https://github.com/ClickHouse/dbt-clickhouse/compare/v0.19.0.1...v0.19.0.2
[0.19.0.1]: https://github.com/ClickHouse/dbt-clickhouse/compare/v0.19.0...v0.19.0.1
[0.19.0]: https://github.com/ClickHouse/dbt-clickhouse/compare/eb3020a...v0.19.0<|MERGE_RESOLUTION|>--- conflicted
+++ resolved
@@ -1,13 +1,8 @@
-<<<<<<< HEAD
-### Release [1.8.10]
+### Release [x.x.x]
+
 #### New Features
 * Added ability to set [SQL Security](https://clickhouse.com/docs/en/sql-reference/statements/create/view#sql_security) for normal views, referenced by [issue 359](https://github.com/ClickHouse/dbt-clickhouse/issues/359).
-=======
-### Release [x.x.x]
-### Improvements
-* Upgrade `dbt-core` to version `1.9` and `dbt-adapters` to `>=1.10` ([#403](https://github.com/ClickHouse/dbt-clickhouse/pull/403))
 * Add support for "microbatch" incremental strategy.
-* Previously, delete_insert would fall back to legacy silently. Now it raises an error if LWD is not enabled.
 * Added support for [TTL (time-to-live)](https://clickhouse.com/docs/guides/developer/ttl) as a column configuration for `table` and `ephemeral` materializations. This feature is implemented as a [custom constraint](https://docs.getdbt.com/reference/resource-properties/constraints#custom-constraints), which requires model contracts to be enforced. For example:
 
   ```sql
@@ -32,7 +27,10 @@
           data_type: String
           ttl: ts + INTERVAL 1 DAY
   ```
->>>>>>> beb85748
+
+### Improvements
+* Upgrade `dbt-core` to version `1.9` and `dbt-adapters` to `>=1.10` ([#403](https://github.com/ClickHouse/dbt-clickhouse/pull/403))
+* Previously, delete_insert would fall back to legacy silently. Now it raises an error if LWD is not enabled.
 
 ### Release [1.8.9], 2025-02-16
 
