### Release [x.x.x]
### Improvements
<<<<<<< HEAD
* Add support for "microbatch" incremental strategy.
=======
* Upgrade `dbt-core` to version `1.9` and `dbt-adapters` to `>=1.10` ([#403](https://github.com/ClickHouse/dbt-clickhouse/pull/403))
>>>>>>> 326c77d6

### Release [1.8.9], 2025-02-16

#### Improvements
* It is now possible to configure a TLS client certificate using `client_cert` and `client_cert_key` profile parameters. ([#413](https://github.com/ClickHouse/dbt-clickhouse/pull/413))
* Added Support of insert_overwrite in cluster setup with incremental and distributed_incremental materializations ([#394](https://github.com/ClickHouse/dbt-clickhouse/pull/394))
* Improve index and projections creation process ([#421](https://github.com/ClickHouse/dbt-clickhouse/pull/421)) 

#### Bugs
* Reverted breaking changes in MV materialization ([#416](https://github.com/ClickHouse/dbt-clickhouse/pull/416))
* A fix was introduced for distributed tables, where an incremental local table could have been dropped if the distributed table was missing. ([#363](https://github.com/ClickHouse/dbt-clickhouse/pull/363))


### Release [1.8.8], 2025-02-05
### Improvements
* Materialized view now attempts to use `ALTER TABLE...MODIFY QUERY` to update existing materialized views. This is an atomic operation so data is not lost. ([#390](https://github.com/ClickHouse/dbt-clickhouse/pull/390))
* Make view materialization updates atomic. ([#412](https://github.com/ClickHouse/dbt-clickhouse/pull/412))
* Create a black list settings to ignore based on the configured Engine. ([#367](https://github.com/ClickHouse/dbt-clickhouse/pull/367))

#### New Features
* [ClickHouse indexes](https://clickhouse.com/docs/en/optimize/sparse-primary-indexes) are now fully supported for `table` materialization.


#### New Features
* [ClickHouse indexes](https://clickhouse.com/docs/en/optimize/sparse-primary-indexes) are now fully supported for `table` materialization.
The index config should be added to the model config. for instance: 
  ```python
  {{ config(
         materialized='%s',
         indexes=[{
            'name': 'your_index_name',
            'definition': 'your_column TYPE minmax GRANULARITY 2'
         }]
  ) }}
  ```
 
### Release [1.8.7], 2025-01-05

### New Features
* Added support for [refreshable materialized view](https://clickhouse.com/docs/en/materialized-view/refreshable-materialized-view) ([#401](https://github.com/ClickHouse/dbt-clickhouse/pull/401))

### Improvement
* Avoid potential data loss by using `CREATE OR REPLACE DICTIONARY` to atomically update a dictionary ([#393](https://github.com/ClickHouse/dbt-clickhouse/pull/393))
* Removed support in python 3.8 as it is no longer supported by dbt ([#402](https://github.com/ClickHouse/dbt-clickhouse/pull/402)

### Bug Fixes
* Fix a minor bug related to validating existence of an old hanging mv ([#396]()) 

### Release [1.8.6], 2024-12-05

### Improvement
* Today, on mv model creation, the target table is being populated with the historical data based on the query provided in the mv creation. This catchup mechanism is now behind a config flag and enabled by default (as is today). ([#399](https://github.com/ClickHouse/dbt-clickhouse/pull/399))


### Release [1.8.5], 2024-11-19

### New Features
* Added support for the creation of more than one materialized view inserting records into the same target table. ([#360](https://github.com/ClickHouse/dbt-clickhouse/pull/364))

### Improvement
* Added support for [range_hashed](https://clickhouse.com/docs/en/sql-reference/dictionaries#range_hashed) and [complex_key_range_hashed](https://clickhouse.com/docs/en/sql-reference/dictionaries#complex_key_range_hashed) layouts to the dictionary materialization. ([#361](https://github.com/ClickHouse/dbt-clickhouse/pull/361))
* Truncated stack trace for database errors for cleaner output when HIDE_STACK_TRACE variable is set to any value. ([#382](https://github.com/ClickHouse/dbt-clickhouse/pull/382))
* It is now possible to pass query settings not only on table creation but also on query. ([#362](https://github.com/ClickHouse/dbt-clickhouse/pull/362))


### Bug Fixes
* Before this version, `split_part` macro used to add an extra quotation. that was fixed in ([#338](https://github.com/ClickHouse/dbt-clickhouse/pull/338))

### Bug Fixes
* Existing local tables are no longer dropped/recreated in case of missing distributed tables in `distributed_incremental` materialization mode. ([#363](https://github.com/ClickHouse/dbt-clickhouse/pull/363))

### Release [1.8.4], 2024-09-17
### Improvement
* The S3 help macro now support a `role_arn` parameter as an alternative way to provide authentication for S3 based models.  Thanks to
[Mitchell Bregman](https://github.com/mitchbregs) for the contribution!

### Release [1.8.3], 2024-09-01
### Bug Fixes
* An [issue](https://github.com/ClickHouse/dbt-clickhouse/issues/348) was detected when using multiple projections. We solved it and added a test to cover that use case. ([#349](https://github.com/ClickHouse/dbt-clickhouse/pull/349))

### Documentation
* A [CONTRIBUTING.md](CONTRIBUTING.md) file was added to the repo. Please follow the instructions prior contributing.

### Release [1.8.2], 2024-08-22
#### New Features
* [ClickHouse projections](https://clickhouse.com/docs/en/sql-reference/statements/alter/projection) are now fully supported for `table` materialization, and partly supported for `distributed_table` materialization.
The projection config should be added to the model config ([#342](https://github.com/ClickHouse/dbt-clickhouse/pull/342)), for instance: 
  ```python
  {{ config(
         materialized='%s',
         projections=[
             {
                 'name': 'your_projection_name',
                 'query': 'your_projection_query'
             }
         ]
  ) }}
  ```
 
#### Bug Fixes
* Until this release, when writing tests, it was not possible to pass empty seed data. ([#341](https://github.com/ClickHouse/dbt-clickhouse/pull/341))
* When a cluster was used, the adapter left a few `__dbt_backup` tables in the schema. After the fix, these backup tables are now properly dropped. ([#326](https://github.com/ClickHouse/dbt-clickhouse/pull/326))
* Due to [this GitHub change](https://github.com/actions/runner-images/issues/9692), we needed to adjust the `docker compose` command in our tests. ([#334](https://github.com/ClickHouse/dbt-clickhouse/pull/334))

#### Improvements

* Added a new **experimental** incremental strategy, `insert_overwrite`, which replaces existing data in a target table partition by partition. This ensures that only the specified partitions are overwritten, helping to maintain performance and data consistency. Note that this feature has not been tested with distributed models and may not work with such materializations.
[Anton Bryzgalov](https://github.com/bryzgaloff) Thank you for your contribution! ([#201](https://github.com/ClickHouse/dbt-clickhouse/pull/201))
* Schema changes for incremental models were improved and now include a `sync_all_column` option.
[Can Bekleyici](https://github.com/canbekley) huge thanks for your contribution. ([#332](https://github.com/ClickHouse/dbt-clickhouse/pull/332))
* Previously, view settings were only applied during view creation, not when querying the view. Starting with this release, the settings attribute will now also be applied when running queries on a view. ([#324](https://github.com/ClickHouse/dbt-clickhouse/pull/324))
* Enhanced the clickhouse__listagg macro to support single field ordering with optional direction, ensuring compatibility with ClickHouse's sorting limitations. Added validation to prevent the use of multiple order-by fields. ([#318](https://github.com/ClickHouse/dbt-clickhouse/pull/318))

#### Documentation
* Update the docs with the new `insert_overwrite` incremental strategy. ([#331](https://github.com/ClickHouse/dbt-clickhouse/pull/331)) 
* Add documentation for codec column configuration. ([#317](https://github.com/ClickHouse/dbt-clickhouse/pull/317))
 

### Release [1.8.1], 2024-07-11
#### Bug Fix
* Refresh materialized_view table only if `--full-refresh` is specified.
* Fix temporary table creation to support dbt unit tests.
* ClickHouse dictionaries are now correctly created "on cluster" when a cluster is defined.
#### Improvements
* Added database prefix option for local tables of distributed tables (until this change, only a suffix was supported).
* You can now customize tcp_keepalive configuration for native connections.
* Implement listagg ([groupArray](https://clickhouse.com/docs/en/sql-reference/aggregate-functions/reference/grouparray)) macro.

### Release [1.8.0], 2024-06-13
#### Improvements
- Upgrade the connector to use dbt-core 1.8.0. More info about this upgrade can be found [here](https://github.com/dbt-labs/dbt-adapters/discussions/87).

Beginning in v1.8, dbt-core and adapters are decoupled. Going forward, your installations should explicitly include both dbt-core and the desired adapter. The new pip installation command should look like this:

```pip install dbt-core dbt-clickhouse```


### Release [1.7.7], 2024-05-31
#### Bug Fix
- Fix bool_or behavior (a cross-database dbt macro ).
- Fix query_settings for models with contracts.
- Fix the option to use Nullable and LowCardinality in column constraints.
- Specifying an empty or null value for a connection_overrides field produces invalid DDL for the dictionary materialization. A fix was introduced in this release.

#### Improvements
- The connector is now supporting [column codecs](https://clickhouse.com/blog/optimize-clickhouse-codecs-compression-schema#specialized-codecs).

### Release [1.7.6], 2024-04-12
#### Bug Fix
- A bug in (experimental) Distributed Table model creation could lead to errors when there was a change in the model definition (see, e.g.,
https://github.com/ClickHouse/dbt-clickhouse/issues/226).  Thanks to [Thomas Schmidt](https://github.com/Somtom) for the Fix!
- A comment at the end of a model would break the query used to retrieve the result column datatypes.  Thanks to [triou](https://github.com/tevariou)
for the bug report and the fix.  Closes https://github.com/ClickHouse/dbt-clickhouse/issues/256

#### Improvements
- The new materialization for ClickHouse dictionaries now takes an optional "credentials dictionary" argument that overrides the
global credentials values for user, password, database, host, and port (including removing any of those values by adding empty values if not needed).
This allows better control over creating dictionaries on different server.  Thanks to [Cristhian Garcia](https://github.com/Ian2012)
for the PR!
- A new `ttl` setting has been added to model configuration that will insert the provided ClickHouse TTL expression in the appropriate place.
Thanks to [Evan Rusackas](https://github.com/rusackas) for the contribution!
- The Agate library should now be lazy loaded.  This should modestly improve dbt startup times (after dbt-clickhouse is upgraded to dbt 1.8.x).
Thanks to [Daniel Reeves](https://github.com/dwreeves) for PR.

### Release [1.7.5], 2024-04-02
#### Bug Fixes
- Requirements and tests upgraded to include Python 3.12.  Closes https://github.com/ClickHouse/dbt-clickhouse/issues/264
- Model settings were not working correctly for custom materializations.  Thanks to original dbt-clickhouse [silentsokolov](https://github.com/silentsokolov)
for the PR!

### Release [1.7.4], 2024-03-23
#### Improvement
- Adds support for materializing ClickHouse dictionaries.  Thanks to [Rory Sawyer](https://github.com/SoryRawyer) for the contribution!
See his excellent [tests](https://github.com/ClickHouse/dbt-clickhouse/blob/main/tests/integration/adapter/dictionary/test_dictionary.py) 
for example usage.

### Release [1.7.3], 2024-03-11
#### Bug Fixes
- Fixed an [issue](https://github.com/ClickHouse/dbt-clickhouse/issues/231) where passing settings to on view creation didn't work.
- The `dbt test` command with a LIMIT clause were broken due to parsing error when having settings in the query ([issue](https://github.com/ClickHouse/dbt-clickhouse/issues/223)).
We added a dedicated limit placer, that takes into account the settings section (using a comment flag `-- end_of_sql` within the query).

### Release [1.7.2], 2024-02-09
#### Bug Fix
- Fixed an issue where Materialize Views would break with a custom schema.  Thanks to [Rory Sawyer](https://github.com/SoryRawyer)
for the PR!

### Release [1.7.1], 2023-12-13
#### Bug Fixes
- Some models with LIMIT clauses were broken in recent releases.  This has been fixed.  Thanks to
[ptemarvelde](https://github.com/ptemarvelde) for the PR!
- It was possible for incremental models with the delete+insert strategy to fail if ClickHouse "light weight deletes" were
not enabled or the required setting `allow_nondetermistic_mutations` was not enabled and the user did not have permission
to apply it.  This condition is now detected on startup, and an exception will be thrown if `use_lw_deletes` is configured
in the profile.  Otherwise, a warning will be logged that incremental models will be slower (because such models will
be downgraded to use the `legacy` incremental strategy).  This should prevent the confusing behavior in
https://github.com/ClickHouse/dbt-clickhouse/issues/197 by throwing an early exception for an unsupported configuration.

### Release [1.7.0], 2023-12-07
#### Improvements
- Minimal compatibility with dbt 1.7.x.  The date_spine macro and additional automated tests have not been implemented,
but are planned for a future patch release.
- DBT 1.7 introduces a (complex) optimization mechanism for retrieving a dbt catalog which is overkill for ClickHouse
(which has no separate schema/database level), so this release includes some internal catalog changes to simplify that process.

### Release [1.6.2], 2023-12-06
#### Bug Fix
- The dbt `on_schema_change` configuration value for incremental models was effectively being ignored.  This has been fixed
with a very limited implementation.  Closes https://github.com/ClickHouse/dbt-clickhouse/issues/199.  Because of the way that
ORDER BY/SORT BY/PARTITION BY/PRIMARY KEYS work in ClickHouse, plus the complexities of correctly transforming ClickHouse data types,
`sync_all_columns` is not currently supported (although an implementation that works for non-key columns is theoretically possible,
such an enhancement is not currently planned).  Accordingly, only `ignore`, `fail`, and `append_new_columns` values are supported
for `on_schema_change`.  It is also not currently supported for Distributed tables.

Note that actually appending new columns requires a fallback to the `legacy` incremental strategy, which is quite inefficient,
so while theoretically possible, using `append_new_columns` is not recommended except for very small data volumes.

### Release [1.6.1], 2023-12-04
#### Bug Fixes
- Identifier quoting was disabled for tables/databases etc.  This would cause failures for schemas or tables using reserved words
or containing special characters.  This has been fixed and some macros have been updated to correctly handle such identifiers.
Note that there still may be untested edge cases where nonstandard identifiers cause issues, so they are still not recommended.
Closes https://github.com/ClickHouse/dbt-clickhouse/issues/144. Thanks to [Alexandru Pisarenco](https://github.com/apisarenco) for the
report and initial PR!
- The new `allow_automatic_deduplication` setting was not being correctly propagated to the adapter, so setting it to `True`
did not have the intended affect.  In addition, this setting is now ignored for older ClickHouse versions that
do not support `CREATE TABLE AS SELECT ... EMPTY`, since the automatic deduplication window is required to allow correct
inserts in Replicated tables on those older versions.  Fixes https://github.com/ClickHouse/dbt-clickhouse/issues/216.

### Release [1.6.0], 2023-11-30
#### Improvements 
- Compatible with dbt 1.6.x.  Note that dbt new `clone` feature is not supported, as ClickHouse has no native "light weight"
clone functionality, and copying tables without actual data transfer is not possible in ClickHouse (barring file manipulation
outside ClickHouse itself).
- A new ClickHouse specific Materialized View materialization contributed by [Rory Sawyer](https://github.com/SoryRawyer).
This creates a ClickHouse Materialized view using the `TO` form with the name `<model_name>_mv` and the associated target
table `<model_name>`.  It's highly recommended to fully understand how ClickHouse materialized views work before using
this materialization.

### Release [1.5.2], 2023-11-28
#### Bug Fixes
- The `ON CLUSTER` clause was in the incorrect place for legacy incremental materializations.  This has been fixed.  Thanks to
[Steven Reitsma](https://github.com/StevenReitsma) for the fix!
- The `ON CLUSTER` DDL for drop tables did not include a SYNC modifier, which might be the cause of some "table already exists"
errors.  The `SYNC` modifier has been added to the `on_cluster` macro when dropping relations.
- Fixed a bug where using table settings such as `allow_nullable_key` would break "legacy" incremental materializations.  Closes
https://github.com/ClickHouse/dbt-clickhouse/issues/209.  Also see the new model `config` property `insert_settings` described
below.
- Fixed an issue where incremental materializations would incorrectly exclude duplicated inserted elements due to "automatic"
ClickHouse deduplication on replicated tables.  Closes https://github.com/ClickHouse/dbt-clickhouse/issues/213.  The fix consists
of always sending a `replicated_deduplication_window=0` table setting when creating the incremental relations.  This
behavior can be overridden by setting the new profile parameter `allow_automatic_deduplication` to `True`, although for
general dbt operations this is probably not necessary and not recommended.  Finally thanks to Andy(https://github.com/andy-miracl)
for the report and debugging help!

#### Improvements
- Added a new profile property `allow_automatic_deduplication`, which defaults to `False`.  ClickHouse Replicated deduplication is
now disable for incremental inserts, but this property can be set to true if for some reason the default ClickHouse behavior
for inserted blocks is desired.
- Added a new model `config` property `query_settings` for any ClickHouse settings that should be sent with the `INSERT INTO`
or `DELETE_FROM` queries used with materializations.  Note this is distinct from the existing property `settings` which is
used for ClickHouse "table" settings in DDL statements like `CREATE TABLE ... AS`.

### Release [1.5.1], 2023-11-27
#### Bug Fix
- Fix table materialization for compatibility with SQLFluff.  Thanks to [Kristof Szaloki](https://github.com/kris947) for the PR!

### Release [1.5.0], 2023-11-23
#### Improvements
- Compatible with dbt 1.5.x
- Contract support (using exact column data types)

#### Bug Fix
- Fix s3 macro when bucket includes `https://` prefix.  Closes https://github.com/ClickHouse/dbt-clickhouse/issues/192.

### Release [1.4.9], 2023-10-27
#### Improvement
- Lots of work on Distributed table materializations.  Big thanks to [gfunc](https://github.com/gfunc) for the additional PR
and [Zhenbang](https://github.com/zli06160) for code review and suggestions.  See the README for details on how to
use the new functionality.
#### Bug Fix
- dbt would fail if a cluster name contained a dash.  This has been fixed.  Thanks to [Andy](https://github.com/the4thamigo-uk
for the PR

### Release [1.4.8], 2023-08-22
#### Bug Fix
- Fixed issues with experimental Distributed table materializations.  Closes https://github.com/ClickHouse/dbt-clickhouse/issues/179.
Thanks to [Zhebnang](https://github.com/zli06160) for the report and for contributing to the fix with [gfunc](https://github.com/gfunc).

### Release [1.4.7], 2023-08-09
#### Bug Fix
- Fixed an exception in "legacy" incremental materializations that are not distributed

### Release [1.4.6], 2023-07-27
#### Bug fix
- Lightweight deletes could fail in environments where the HTTP session was not preserved (such as clusters behind a non-sticky
load balancer).  This has been fixed by sending the required settings with every request instead of relying on a SET statement.
A similar approach has been used to persist the 'insert_distributed_sync' setting for Distributed table materializations.

### Release [1.4.5], 2023-07-27
#### Improvement
- Adds additional experimental support for Distributed table engine models and incremental materialization.  See the README for
details.  Thanks to [gladkikhtutu](https://github.com/gladkikhtutu) for the contribution!

### Release [1.4.4], 2023-07-19
#### Bug Fixes
- Fixed two logging/exception handling issues that would cause exception on startup or when handling some exceptions
from the ClickHouse server.  Partially addresses https://github.com/ClickHouse/dbt-clickhouse/issues/169.
- Fixed issue with the `on_cluster` macro that would break the exchange tables step of incremental materializations
with an active cluster.  Thanks to [Andrew Davis](https://github.com/Savid) for the PR.  Closes
https://github.com/ClickHouse/dbt-clickhouse/issues/167

### Release [1.4.3], 2023-06-27
#### Bug Fix
- Use correct return value for `execute`.  This would cause an exception when running hooks.  Thanks to
[Sergey Reshetnikov](https://github.com/PrVrSs) for the PR.  Closed https://github.com/ClickHouse/dbt-clickhouse/issues/161

#### Improvement
- Added macros for creating distributed tables.  See the `distributed_table.sql` include file.  Thanks to
[gladkikhtutu](https://github.com/gladkikhtutu) for the contribution.  

### Release [1.4.2], 2023-05-14
#### Bug fixes
- Create initial dbt database (if not found) on the defined cluster on first run, instead of just the execution node.
Thanks to [Jens Hoevenaars](https://github.com/codenation-nl) for the PR
- Fix the SYSTEM SYNC REPLICA statement when exchanging tables ON CLUSTER for incremental materializations.  Thanks to
[Schum](https://github.com/Schum-io) for PR.  Closed https://github.com/ClickHouse/dbt-clickhouse/issues/157.

### Release [1.4.1], 2023-05-11
#### Improvements
- Reduce the number of SQL calls for Modify Comment operations.  Thanks to [Konstantin Ilchenko](https://github.com/simpl1g).
- Add "on cluster" to several additional macros to better support distributed tables.  Thanks to [Saurabh Bikram](https://github.com/saurabhbikram)
- Add the unique invocation id to temporary "new data" used in `delete+insert` incremental materializations to allow parallel transformations on the same
table.  In general parallel transformations are risky, so this approach should only be used when transformations are explicitly limited
to non-overlapping data ranges.  Closes https://github.com/ClickHouse/dbt-clickhouse/issues/150

### Release [1.4.0], 2023-02-06
#### Improvements
- Support dbt [1.4.1] https://github.com/ClickHouse/dbt-clickhouse/issues/135
  - Adds support for Python 3.11
  - Adds additional dbt 1.4.0 tests
  - Adds support for incremental_predicates.  This only applies to `delete+insert` incremental strategy.  Note that incremental
predicates that depend on "non-deterministic" data (such as a subquery using a table that is accepting inserts) could lead to
unexpected results for ReplicatedMergeTree tables depending on the timing of the incremental materialization.  
  - Replaces deprecated Exception classes
- Setting the `use_lw_deletes` profile value to True will now attempt to enable the `allow_experimental_lightweight_delete`
setting for the dbt session (if user has such permissions on the ClickHouse server).  See https://github.com/ClickHouse/dbt-clickhouse/issues/133

#### Bug Fix
- Composite unique keys specified as a list would not work with incremental materializations.  This has been fixed.


### Release [1.3.3], 2023-01-18
#### Documentation Update
- The documentation has been updated to reflect that dbt-clickhouse does support ephemeral models, and ephemeral model tests do pass.
However, due to a [ClickHouse limitation](https://github.com/ClickHouse/ClickHouse/issues/30323), CTEs will not work directly
with INSERT statements so table models will fail if they include ephemeral models in the SELECT.  View models and other SQL 
statements using ephemeral models should work correctly.

#### Bug Fix
- Client connections would incorrectly reuse a previous session_id when initializing, causing session locked errors.  This has been fixed.  This
closes https://github.com/ClickHouse/dbt-clickhouse/issues/127.  Multiple threads should now work correctly in dbt projects,
and dbt-clickhouse automated tests now use `threads=4` (soon to be the dbt default).

### Release [1.3.2], 2022-12-23
#### Improvements
- Added *experimental* support for the `delete+insert` incremental strategy.  In most cases this strategy should be significantly faster
than the existing "legacy" custom strategy (which is still the default).  To enable `delete+insert` incremental materialization, the flag `allow_experimental_lightweight_delete`
must be enabled on your ClickHouse server.  This flag is NOT currently considered production ready, so use at your own risk.  To use this strategy
as the "default" incremental strategy, the new configuration value `use_lw_deletes` must be set to True.  Otherwise, to use it for a particular model,
set the model's `incremental_strategy` to `delete+insert`.  Important caveats about this strategy:
  - This strategy directly uses lightweight deletes on the target model/table.  It does not create a temporary or intermediate table.  Accordingly,
if there is an issue during that transformation, the materialization can not be rolled back and the model may contain inconsistent data.
  - If the incremental materialization includes schema changes, or lightweight deletes are not available, dbt-clickhouse will fall back to the much
slower "legacy" strategy.
- Allow `append` as an incremental strategy.  This is the same as using the custom model configuration value `inserts_only`.
- New s3source macro.  This simplifies the process of using the ClickHouse s3 table function in queries.  See the
[tests](https://github.com/ClickHouse/dbt-clickhouse/blob/main/tests/integration/adapter/test_s3.py) for example usage.

#### Bug Fixes
- The ON CLUSTER clause has been added to additional DDL statements including incremental models processing. 
Closes https://github.com/ClickHouse/dbt-clickhouse/issues/117 and should close https://github.com/ClickHouse/dbt-clickhouse/issues/95
for Replicated tables that use the `{uuid}` macro in the path to avoid name conflicts.  Thanks to [Saurabh Bikram](https://github.com/saurabhbikram)
- The `apply` and `revoke` grants macros now correctly work with roles as well as user.  Again thanks to [Saurabh Bikram](https://github.com/saurabhbikram)
- A compound unique_key (such as `key1, key2`) now works correctly with incremental models

### Release [1.3.1], 2022-11-17
#### Improvements
- Improve error message when atomic "EXCHANGE TABLES" operation is not supported

### Release [1.3.0], 2022-10-30
#### Improvements
- Support dbt [1.3.0]  https://github.com/ClickHouse/dbt-clickhouse/issues/105
  - Adds additional dbt 1.3.0 core tests
  - Adds array utility macros ported from dbt-utils
  - Does NOT add support for Python models (not implemented)
  - Does NOT utilize default/standard incremental materialization macros (standard strategies do not work in ClickHouse)

#### Bug Fix
- Require exact match for relations.  ClickHouse databases and tables are all case-sensitive, so all searches are now case-sensitive.  Closes https://github.com/ClickHouse/dbt-clickhouse/issues/100 and https://github.com/ClickHouse/dbt-clickhouse/issues/110

</br></br>

### Release [1.2.1], 2022-09-19
#### Improvements
- Support dbt 1.2.1  https://github.com/ClickHouse/dbt-clickhouse/issues/79
    - Grants support on models
    - Support the cross database dbt-core macros (migrated from dbt-utils)
    - Add docs tests
    - Validate Python 3.10 support
    - Implement retry logic for small set of "retryable" connection errors
- Don't close connection on release to improvement model performance
- Allow specifying database engine for schema creation
- Extend support for ClickHouse Cloud and Replicated databases

#### Bug Fix
- Validate that atomic EXCHANGE TABLES is supported on the target ClickHouse server https://github.com/ClickHouse/dbt-clickhouse/issues/94

</br></br>
### Release [1.1.8], 2022-09-02
#### Improvement
- Support use of atomic EXCHANGE TABLES when supported by ClickHouse

</br></br>
### Release [1.1.7], 2022-07-11
#### Improvement
- Support ClickHouse Arrays with Nullable value types

#### Bug Fix
- Fix brackets regex in columns)
</br></br>
### Release [1.1.6], 2022-07-04
#### Improvement
- Add support for CREATE AS SELECT in Replicated Databases

</br></br>
### Release [1.1.5], 2022-06-27
#### Bug Fixes
- Ensure database exists before connection
- Safely handle dropping working database

</br></br>
### Release [1.1.4], 2022-06-27
#### Improvement
- Allow selection of either native protocol driver (clickhouse-driver) or http driver (clickhouse-connect)

</br></br>
### Release [1.1.2], 2022-06-22
#### Rename from v 1.1.0.2

</br></br>
### Release [1.1.0.2], 2022-06-17

#### Improvements
- Support for inserting SETTINGS section to CREATE AS and INSERT INTO queries through model configuration
- Support adding custom session settings to the connection through profile credentials.
- Allow using custom databases/schemas for connection
- Support Boolean fields in CSV seeds

#### Bug Fix
- Fixed prehooks and empty fields in CSV seeds

</br></br>
### Release [1.1.0], 2022-06-02

### Release [1.1.0.1], 2022-06-09

#### Bug Fix
- Fixed prehooks and empty fields in CSV seeds

</br></br>
### Release [1.1.0], 2022-06-02

#### Improvements
- 1.1.0 dbt support
- Snapshots timestamps
- Replace temporary in-memory tables with MergeTree table - removing memory limitations over Incremental model and snapshots creation
- Moved to use clickhouse-connect driver - an officially supported HTTP driver by ClickHouse Inc.
</br></br>
### Release [1.0.4], 2022-04-02

### Improvements
- 1.0.4 dbt support
- New logger
</br></br>
### Release [1.0.1] - 2022-02-09

#### Improvement
- Support 1.0.1 dbt

#### Bug Fixes
- Skip the order columns if the engine is Distributed https://github.com/ClickHouse/dbt-clickhouse/issues/14
- Fix missing optional "as" https://github.com/ClickHouse/dbt-clickhouse/issues/32
- Fix cluster name quoted https://github.com/ClickHouse/dbt-clickhouse/issues/31
</br></br>
### Release [1.0.0], 2022-01-02

#### Add
- dbt 1.0.0 support
</br></br>
### Release [0.21.1], 2022-01-01

#### Improvements
- dbt 0.21.1 support
- Extended settings for clickhouse-driver https://github.com/ClickHouse/dbt-clickhouse/issues/27

### Bug Fixes
- Fix types in CSV seed https://github.com/ClickHouse/dbt-clickhouse/issues/24

### Release [0.21.0], 2021-11-18

#### Improvement
- Support 0.21.0 dbt

#### Bug Fixes
- Fix FixString column https://github.com/ClickHouse/dbt-clickhouse/issues/20
- Default behavior for a quoted https://github.com/ClickHouse/dbt-clickhouse/issues/21
- Fix string expand https://github.com/ClickHouse/dbt-clickhouse/issues/22
</br></br>
### Release [0.20.2], 2021-10-16

#### Improvement
- dbt 0.20.1 support

#### Improvement
- Rewrite logic incremental materializations https://github.com/ClickHouse/dbt-clickhouse/issues/12

#### Bug Fixes
- Fix dbt tests with https://github.com/ClickHouse/dbt-clickhouse/pull/18 (thx @artamoshin)
- Fix relationships test https://github.com/ClickHouse/dbt-clickhouse/issues/19
</br></br>
### Release [0.20.1], 2021-08-15

#### Improvement
- dbt 0.20.1 support
</br></br>
### Release [0.20.0], 2021-08-14

#### Improvement
- dbt 0.20.0 support
</br></br>
### Release [0.19.1.1], 2021-08-13

#### Improvement
- Add verify and secure to connection configuration

#### Bug Fix
- Fix the delete expression https://github.com/ClickHouse/dbt-clickhouse/issues/12
</br></br>
### Release [0.19.1], 2021-05-07

#### Improvement
- Add support the `ON CLUSTER` clause for main cases

#### Usage Change
- Engine now require brackets `()`

#### Bug Fix
- Fix a missing sample profile
</br></br>
### Release [0.19.0.2], 2021-04-03

#### Bug Fix
- Fix name of partition
</br></br>
### Release [0.19.0.1], 2021-03-30

#### Bug Fix
- Fix version of clickhouse-driver in setup.py
</br></br>
### Release [0.19.0], 2021-02-14
#### Initial Release

[1.3.3]: https://github.com/ClickHouse/dbt-clickhouse/compare/v1.3.2..v1.3.3
[1.3.2]: https://github.com/ClickHouse/dbt-clickhouse/compare/v1.3.1..v1.3.2
[1.3.1]: https://github.com/ClickHouse/dbt-clickhouse/compare/v1.3.0..v1.3.1
[1.3.0]: https://github.com/ClickHouse/dbt-clickhouse/compare/v1.2.1..v1.3.0
[1.2.1]: https://github.com/ClickHouse/dbt-clickhouse/compare/v1.2.0..v1.2.1
[1.2.0]: https://github.com/ClickHouse/dbt-clickhouse/compare/v1.1.8..v1.2.0
[1.1.8]: https://github.com/ClickHouse/dbt-clickhouse/compare/v1.1.7..v1.1.8
[1.1.7]: https://github.com/ClickHouse/dbt-clickhouse/compare/v1.1.6..v1.1.7
[1.1.6]: https://github.com/ClickHouse/dbt-clickhouse/compare/v1.1.5..v1.1.6
[1.1.5]: https://github.com/ClickHouse/dbt-clickhouse/compare/v1.1.4..v1.1.5
[1.1.4]: https://github.com/ClickHouse/dbt-clickhouse/compare/v1.1.2..v1.1.4
[1.1.2]: https://github.com/ClickHouse/dbt-clickhouse/compare/v1.1.0.1..v1.1.2
[1.1.0.2]: https://github.com/ClickHouse/dbt-clickhouse/compare/v1.1.0.1..v1.1.0.2
[1.1.0.1]: https://github.com/ClickHouse/dbt-clickhouse/compare/v1.0.1...v1.1.0.1
[1.1.0]: https://github.com/ClickHouse/dbt-clickhouse/compare/v1.0.4...v1.1.0
[1.0.4]: https://github.com/ClickHouse/dbt-clickhouse/compare/v1.0.1...v1.0.4
[1.0.1]: https://github.com/ClickHouse/dbt-clickhouse/compare/v1.0.0...v1.0.1
[1.0.0]: https://github.com/ClickHouse/dbt-clickhouse/compare/v0.21.1...v1.0.0
[0.21.1]: https://github.com/ClickHouse/dbt-clickhouse/compare/v0.21.0...v0.21.1
[0.21.0]: https://github.com/ClickHouse/dbt-clickhouse/compare/v0.20.2...v0.21.0
[0.20.2]: https://github.com/ClickHouse/dbt-clickhouse/compare/v0.20.1...v0.20.2
[0.20.1]: https://github.com/ClickHouse/dbt-clickhouse/compare/v0.20.0...v0.20.1
[0.20.0]: https://github.com/ClickHouse/dbt-clickhouse/compare/v0.19.1.1...v0.20.0
[0.19.1.1]: https://github.com/ClickHouse/dbt-clickhouse/compare/v0.19.1...v0.19.1.1
[0.19.1]: https://github.com/ClickHouse/dbt-clickhouse/compare/v0.19.0.2...v0.19.1
[0.19.0.2]: https://github.com/ClickHouse/dbt-clickhouse/compare/v0.19.0.1...v0.19.0.2
[0.19.0.1]: https://github.com/ClickHouse/dbt-clickhouse/compare/v0.19.0...v0.19.0.1
[0.19.0]: https://github.com/ClickHouse/dbt-clickhouse/compare/eb3020a...v0.19.0<|MERGE_RESOLUTION|>--- conflicted
+++ resolved
@@ -1,10 +1,7 @@
 ### Release [x.x.x]
 ### Improvements
-<<<<<<< HEAD
+* Upgrade `dbt-core` to version `1.9` and `dbt-adapters` to `>=1.10` ([#403](https://github.com/ClickHouse/dbt-clickhouse/pull/403))
 * Add support for "microbatch" incremental strategy.
-=======
-* Upgrade `dbt-core` to version `1.9` and `dbt-adapters` to `>=1.10` ([#403](https://github.com/ClickHouse/dbt-clickhouse/pull/403))
->>>>>>> 326c77d6
 
 ### Release [1.8.9], 2025-02-16
 
