<<<<<<< HEAD
### Unreleased

### Improvement

Avoid potential data loss by using `CREATE OR REPLACE DICTIONARY` to atomically update a dictionary (#393)

=======
### Release [1.8.6], 2024-12-05

### Improvement
* Today, on mv model creation, the target table is being populated with the historical data based on the query provided in the mv creation. This catchup mechanism is now behind a config flag and enabled by default (as is today). ([#399](https://github.com/ClickHouse/dbt-clickhouse/pull/399))
>>>>>>> 73fe825e

### Release [1.8.5], 2024-11-19

### New Features
* Added support for the creation of more than one materialized view inserting records into the same target table. ([#360](https://github.com/ClickHouse/dbt-clickhouse/pull/364))

### Improvement
* Added support for [range_hashed](https://clickhouse.com/docs/en/sql-reference/dictionaries#range_hashed) and [complex_key_range_hashed](https://clickhouse.com/docs/en/sql-reference/dictionaries#complex_key_range_hashed) layouts to the dictionary materialization. ([#361](https://github.com/ClickHouse/dbt-clickhouse/pull/361))
* Truncated stack trace for database errors for cleaner output when HIDE_STACK_TRACE variable is set to any value. ([#382](https://github.com/ClickHouse/dbt-clickhouse/pull/382))
* It is now possible to pass query settings not only on table creation but also on query. ([#362](https://github.com/ClickHouse/dbt-clickhouse/pull/362))

### Bug Fixes
* Before this version, `split_part` macro used to add an extra quotation. that was fixed in ([#338](https://github.com/ClickHouse/dbt-clickhouse/pull/338))

### Release [1.8.4], 2024-09-17
### Improvement
* The S3 help macro now support a `role_arn` parameter as an alternative way to provide authentication for S3 based models.  Thanks to
[Mitchell Bregman](https://github.com/mitchbregs) for the contribution!

### Release [1.8.3], 2024-09-01
### Bug Fixes
* An [issue](https://github.com/ClickHouse/dbt-clickhouse/issues/348) was detected when using multiple projections. We solved it and added a test to cover that use case. ([#349](https://github.com/ClickHouse/dbt-clickhouse/pull/349))

### Documentation
* A [CONTRIBUTING.md](CONTRIBUTING.md) file was added to the repo. Please follow the instructions prior contributing.

### Release [1.8.2], 2024-08-22
#### New Features
* [ClickHouse projections](https://clickhouse.com/docs/en/sql-reference/statements/alter/projection) are now fully supported for `table` materialization, and partly supported for `distributed_table` materialization.
The projection config should be added to the model config ([#342](https://github.com/ClickHouse/dbt-clickhouse/pull/342)), for instance: 
  ```python
  {{ config(
         materialized='%s',
         projections=[
             {
                 'name': 'your_projection_name',
                 'query': 'your_projection_query'
             }
         ]
  ) }}
  ```
 
#### Bug Fixes
* Until this release, when writing tests, it was not possible to pass empty seed data. ([#341](https://github.com/ClickHouse/dbt-clickhouse/pull/341))
* When a cluster was used, the adapter left a few `__dbt_backup` tables in the schema. After the fix, these backup tables are now properly dropped. ([#326](https://github.com/ClickHouse/dbt-clickhouse/pull/326))
* Due to [this GitHub change](https://github.com/actions/runner-images/issues/9692), we needed to adjust the `docker compose` command in our tests. ([#334](https://github.com/ClickHouse/dbt-clickhouse/pull/334))

#### Improvements

* Added a new **experimental** incremental strategy, `insert_overwrite`, which replaces existing data in a target table partition by partition. This ensures that only the specified partitions are overwritten, helping to maintain performance and data consistency. Note that this feature has not been tested with distributed models and may not work with such materializations.
[Anton Bryzgalov](https://github.com/bryzgaloff) Thank you for your contribution! ([#201](https://github.com/ClickHouse/dbt-clickhouse/pull/201))
* Schema changes for incremental models were improved and now include a `sync_all_column` option.
[Can Bekleyici](https://github.com/canbekley) huge thanks for your contribution. ([#332](https://github.com/ClickHouse/dbt-clickhouse/pull/332))
* Previously, view settings were only applied during view creation, not when querying the view. Starting with this release, the settings attribute will now also be applied when running queries on a view. ([#324](https://github.com/ClickHouse/dbt-clickhouse/pull/324))
* Enhanced the clickhouse__listagg macro to support single field ordering with optional direction, ensuring compatibility with ClickHouse's sorting limitations. Added validation to prevent the use of multiple order-by fields. ([#318](https://github.com/ClickHouse/dbt-clickhouse/pull/318))

#### Documentation
* Update the docs with the new `insert_overwrite` incremental strategy. ([#331](https://github.com/ClickHouse/dbt-clickhouse/pull/331)) 
* Add documentation for codec column configuration. ([#317](https://github.com/ClickHouse/dbt-clickhouse/pull/317))
 

### Release [1.8.1], 2024-07-11
#### Bug Fix
* Refresh materialized_view table only if `--full-refresh` is specified.
* Fix temporary table creation to support dbt unit tests.
* ClickHouse dictionaries are now correctly created "on cluster" when a cluster is defined.
#### Improvements
* Added database prefix option for local tables of distributed tables (until this change, only a suffix was supported).
* You can now customize tcp_keepalive configuration for native connections.
* Implement listagg ([groupArray](https://clickhouse.com/docs/en/sql-reference/aggregate-functions/reference/grouparray)) macro.

### Release [1.8.0], 2024-06-13
#### Improvements
- Upgrade the connector to use dbt-core 1.8.0. More info about this upgrade can be found [here](https://github.com/dbt-labs/dbt-adapters/discussions/87).

Beginning in v1.8, dbt-core and adapters are decoupled. Going forward, your installations should explicitly include both dbt-core and the desired adapter. The new pip installation command should look like this:

```pip install dbt-core dbt-clickhouse```


### Release [1.7.7], 2024-05-31
#### Bug Fix
- Fix bool_or behavior (a cross-database dbt macro ).
- Fix query_settings for models with contracts.
- Fix the option to use Nullable and LowCardinality in column constraints.
- Specifying an empty or null value for a connection_overrides field produces invalid DDL for the dictionary materialization. A fix was introduced in this release.

#### Improvements
- The connector is now supporting [column codecs](https://clickhouse.com/blog/optimize-clickhouse-codecs-compression-schema#specialized-codecs).

### Release [1.7.6], 2024-04-12
#### Bug Fix
- A bug in (experimental) Distributed Table model creation could lead to errors when there was a change in the model definition (see, e.g.,
https://github.com/ClickHouse/dbt-clickhouse/issues/226).  Thanks to [Thomas Schmidt](https://github.com/Somtom) for the Fix!
- A comment at the end of a model would break the query used to retrieve the result column datatypes.  Thanks to [triou](https://github.com/tevariou)
for the bug report and the fix.  Closes https://github.com/ClickHouse/dbt-clickhouse/issues/256

#### Improvements
- The new materialization for ClickHouse dictionaries now takes an optional "credentials dictionary" argument that overrides the
global credentials values for user, password, database, host, and port (including removing any of those values by adding empty values if not needed).
This allows better control over creating dictionaries on different server.  Thanks to [Cristhian Garcia](https://github.com/Ian2012)
for the PR!
- A new `ttl` setting has been added to model configuration that will insert the provided ClickHouse TTL expression in the appropriate place.
Thanks to [Evan Rusackas](https://github.com/rusackas) for the contribution!
- The Agate library should now be lazy loaded.  This should modestly improve dbt startup times (after dbt-clickhouse is upgraded to dbt 1.8.x).
Thanks to [Daniel Reeves](https://github.com/dwreeves) for PR.

### Release [1.7.5], 2024-04-02
#### Bug Fixes
- Requirements and tests upgraded to include Python 3.12.  Closes https://github.com/ClickHouse/dbt-clickhouse/issues/264
- Model settings were not working correctly for custom materializations.  Thanks to original dbt-clickhouse [silentsokolov](https://github.com/silentsokolov)
for the PR!

### Release [1.7.4], 2024-03-23
#### Improvement
- Adds support for materializing ClickHouse dictionaries.  Thanks to [Rory Sawyer](https://github.com/SoryRawyer) for the contribution!
See his excellent [tests](https://github.com/ClickHouse/dbt-clickhouse/blob/main/tests/integration/adapter/dictionary/test_dictionary.py) 
for example usage.

### Release [1.7.3], 2024-03-11
#### Bug Fixes
- Fixed an [issue](https://github.com/ClickHouse/dbt-clickhouse/issues/231) where passing settings to on view creation didn't work.
- The `dbt test` command with a LIMIT clause were broken due to parsing error when having settings in the query ([issue](https://github.com/ClickHouse/dbt-clickhouse/issues/223)).
We added a dedicated limit placer, that takes into account the settings section (using a comment flag `-- end_of_sql` within the query).

### Release [1.7.2], 2024-02-09
#### Bug Fix
- Fixed an issue where Materialize Views would break with a custom schema.  Thanks to [Rory Sawyer](https://github.com/SoryRawyer)
for the PR!

### Release [1.7.1], 2023-12-13
#### Bug Fixes
- Some models with LIMIT clauses were broken in recent releases.  This has been fixed.  Thanks to
[ptemarvelde](https://github.com/ptemarvelde) for the PR!
- It was possible for incremental models with the delete+insert strategy to fail if ClickHouse "light weight deletes" were
not enabled or the required setting `allow_nondetermistic_mutations` was not enabled and the user did not have permission
to apply it.  This condition is now detected on startup, and an exception will be thrown if `use_lw_deletes` is configured
in the profile.  Otherwise, a warning will be logged that incremental models will be slower (because such models will
be downgraded to use the `legacy` incremental strategy).  This should prevent the confusing behavior in
https://github.com/ClickHouse/dbt-clickhouse/issues/197 by throwing an early exception for an unsupported configuration.

### Release [1.7.0], 2023-12-07
#### Improvements
- Minimal compatibility with dbt 1.7.x.  The date_spine macro and additional automated tests have not been implemented,
but are planned for a future patch release.
- DBT 1.7 introduces a (complex) optimization mechanism for retrieving a dbt catalog which is overkill for ClickHouse
(which has no separate schema/database level), so this release includes some internal catalog changes to simplify that process.

### Release [1.6.2], 2023-12-06
#### Bug Fix
- The dbt `on_schema_change` configuration value for incremental models was effectively being ignored.  This has been fixed
with a very limited implementation.  Closes https://github.com/ClickHouse/dbt-clickhouse/issues/199.  Because of the way that
ORDER BY/SORT BY/PARTITION BY/PRIMARY KEYS work in ClickHouse, plus the complexities of correctly transforming ClickHouse data types,
`sync_all_columns` is not currently supported (although an implementation that works for non-key columns is theoretically possible,
such an enhancement is not currently planned).  Accordingly, only `ignore`, `fail`, and `append_new_columns` values are supported
for `on_schema_change`.  It is also not currently supported for Distributed tables.

Note that actually appending new columns requires a fallback to the `legacy` incremental strategy, which is quite inefficient,
so while theoretically possible, using `append_new_columns` is not recommended except for very small data volumes.

### Release [1.6.1], 2023-12-04
#### Bug Fixes
- Identifier quoting was disabled for tables/databases etc.  This would cause failures for schemas or tables using reserved words
or containing special characters.  This has been fixed and some macros have been updated to correctly handle such identifiers.
Note that there still may be untested edge cases where nonstandard identifiers cause issues, so they are still not recommended.
Closes https://github.com/ClickHouse/dbt-clickhouse/issues/144. Thanks to [Alexandru Pisarenco](https://github.com/apisarenco) for the
report and initial PR!
- The new `allow_automatic_deduplication` setting was not being correctly propagated to the adapter, so setting it to `True`
did not have the intended affect.  In addition, this setting is now ignored for older ClickHouse versions that
do not support `CREATE TABLE AS SELECT ... EMPTY`, since the automatic deduplication window is required to allow correct
inserts in Replicated tables on those older versions.  Fixes https://github.com/ClickHouse/dbt-clickhouse/issues/216.

### Release [1.6.0], 2023-11-30
#### Improvements 
- Compatible with dbt 1.6.x.  Note that dbt new `clone` feature is not supported, as ClickHouse has no native "light weight"
clone functionality, and copying tables without actual data transfer is not possible in ClickHouse (barring file manipulation
outside ClickHouse itself).
- A new ClickHouse specific Materialized View materialization contributed by [Rory Sawyer](https://github.com/SoryRawyer).
This creates a ClickHouse Materialized view using the `TO` form with the name `<model_name>_mv` and the associated target
table `<model_name>`.  It's highly recommended to fully understand how ClickHouse materialized views work before using
this materialization.

### Release [1.5.2], 2023-11-28
#### Bug Fixes
- The `ON CLUSTER` clause was in the incorrect place for legacy incremental materializations.  This has been fixed.  Thanks to
[Steven Reitsma](https://github.com/StevenReitsma) for the fix!
- The `ON CLUSTER` DDL for drop tables did not include a SYNC modifier, which might be the cause of some "table already exists"
errors.  The `SYNC` modifier has been added to the `on_cluster` macro when dropping relations.
- Fixed a bug where using table settings such as `allow_nullable_key` would break "legacy" incremental materializations.  Closes
https://github.com/ClickHouse/dbt-clickhouse/issues/209.  Also see the new model `config` property `insert_settings` described
below.
- Fixed an issue where incremental materializations would incorrectly exclude duplicated inserted elements due to "automatic"
ClickHouse deduplication on replicated tables.  Closes https://github.com/ClickHouse/dbt-clickhouse/issues/213.  The fix consists
of always sending a `replicated_deduplication_window=0` table setting when creating the incremental relations.  This
behavior can be overridden by setting the new profile parameter `allow_automatic_deduplication` to `True`, although for
general dbt operations this is probably not necessary and not recommended.  Finally thanks to Andy(https://github.com/andy-miracl)
for the report and debugging help!

#### Improvements
- Added a new profile property `allow_automatic_deduplication`, which defaults to `False`.  ClickHouse Replicated deduplication is
now disable for incremental inserts, but this property can be set to true if for some reason the default ClickHouse behavior
for inserted blocks is desired.
- Added a new model `config` property `query_settings` for any ClickHouse settings that should be sent with the `INSERT INTO`
or `DELETE_FROM` queries used with materializations.  Note this is distinct from the existing property `settings` which is
used for ClickHouse "table" settings in DDL statements like `CREATE TABLE ... AS`.

### Release [1.5.1], 2023-11-27
#### Bug Fix
- Fix table materialization for compatibility with SQLFluff.  Thanks to [Kristof Szaloki](https://github.com/kris947) for the PR!

### Release [1.5.0], 2023-11-23
#### Improvements
- Compatible with dbt 1.5.x
- Contract support (using exact column data types)

#### Bug Fix
- Fix s3 macro when bucket includes `https://` prefix.  Closes https://github.com/ClickHouse/dbt-clickhouse/issues/192.

### Release [1.4.9], 2023-10-27
#### Improvement
- Lots of work on Distributed table materializations.  Big thanks to [gfunc](https://github.com/gfunc) for the additional PR
and [Zhenbang](https://github.com/zli06160) for code review and suggestions.  See the README for details on how to
use the new functionality.
#### Bug Fix
- dbt would fail if a cluster name contained a dash.  This has been fixed.  Thanks to [Andy](https://github.com/the4thamigo-uk
for the PR

### Release [1.4.8], 2023-08-22
#### Bug Fix
- Fixed issues with experimental Distributed table materializations.  Closes https://github.com/ClickHouse/dbt-clickhouse/issues/179.
Thanks to [Zhebnang](https://github.com/zli06160) for the report and for contributing to the fix with [gfunc](https://github.com/gfunc).

### Release [1.4.7], 2023-08-09
#### Bug Fix
- Fixed an exception in "legacy" incremental materializations that are not distributed

### Release [1.4.6], 2023-07-27
#### Bug fix
- Lightweight deletes could fail in environments where the HTTP session was not preserved (such as clusters behind a non-sticky
load balancer).  This has been fixed by sending the required settings with every request instead of relying on a SET statement.
A similar approach has been used to persist the 'insert_distributed_sync' setting for Distributed table materializations.

### Release [1.4.5], 2023-07-27
#### Improvement
- Adds additional experimental support for Distributed table engine models and incremental materialization.  See the README for
details.  Thanks to [gladkikhtutu](https://github.com/gladkikhtutu) for the contribution!

### Release [1.4.4], 2023-07-19
#### Bug Fixes
- Fixed two logging/exception handling issues that would cause exception on startup or when handling some exceptions
from the ClickHouse server.  Partially addresses https://github.com/ClickHouse/dbt-clickhouse/issues/169.
- Fixed issue with the `on_cluster` macro that would break the exchange tables step of incremental materializations
with an active cluster.  Thanks to [Andrew Davis](https://github.com/Savid) for the PR.  Closes
https://github.com/ClickHouse/dbt-clickhouse/issues/167

### Release [1.4.3], 2023-06-27
#### Bug Fix
- Use correct return value for `execute`.  This would cause an exception when running hooks.  Thanks to
[Sergey Reshetnikov](https://github.com/PrVrSs) for the PR.  Closed https://github.com/ClickHouse/dbt-clickhouse/issues/161

#### Improvement
- Added macros for creating distributed tables.  See the `distributed_table.sql` include file.  Thanks to
[gladkikhtutu](https://github.com/gladkikhtutu) for the contribution.  

### Release [1.4.2], 2023-05-14
#### Bug fixes
- Create initial dbt database (if not found) on the defined cluster on first run, instead of just the execution node.
Thanks to [Jens Hoevenaars](https://github.com/codenation-nl) for the PR
- Fix the SYSTEM SYNC REPLICA statement when exchanging tables ON CLUSTER for incremental materializations.  Thanks to
[Schum](https://github.com/Schum-io) for PR.  Closed https://github.com/ClickHouse/dbt-clickhouse/issues/157.

### Release [1.4.1], 2023-05-11
#### Improvements
- Reduce the number of SQL calls for Modify Comment operations.  Thanks to [Konstantin Ilchenko](https://github.com/simpl1g).
- Add "on cluster" to several additional macros to better support distributed tables.  Thanks to [Saurabh Bikram](https://github.com/saurabhbikram)
- Add the unique invocation id to temporary "new data" used in `delete+insert` incremental materializations to allow parallel transformations on the same
table.  In general parallel transformations are risky, so this approach should only be used when transformations are explicitly limited
to non-overlapping data ranges.  Closes https://github.com/ClickHouse/dbt-clickhouse/issues/150

### Release [1.4.0], 2023-02-06
#### Improvements
- Support dbt [1.4.1] https://github.com/ClickHouse/dbt-clickhouse/issues/135
  - Adds support for Python 3.11
  - Adds additional dbt 1.4.0 tests
  - Adds support for incremental_predicates.  This only applies to `delete+insert` incremental strategy.  Note that incremental
predicates that depend on "non-deterministic" data (such as a subquery using a table that is accepting inserts) could lead to
unexpected results for ReplicatedMergeTree tables depending on the timing of the incremental materialization.  
  - Replaces deprecated Exception classes
- Setting the `use_lw_deletes` profile value to True will now attempt to enable the `allow_experimental_lightweight_delete`
setting for the dbt session (if user has such permissions on the ClickHouse server).  See https://github.com/ClickHouse/dbt-clickhouse/issues/133

#### Bug Fix
- Composite unique keys specified as a list would not work with incremental materializations.  This has been fixed.


### Release [1.3.3], 2023-01-18
#### Documentation Update
- The documentation has been updated to reflect that dbt-clickhouse does support ephemeral models, and ephemeral model tests do pass.
However, due to a [ClickHouse limitation](https://github.com/ClickHouse/ClickHouse/issues/30323), CTEs will not work directly
with INSERT statements so table models will fail if they include ephemeral models in the SELECT.  View models and other SQL 
statements using ephemeral models should work correctly.

#### Bug Fix
- Client connections would incorrectly reuse a previous session_id when initializing, causing session locked errors.  This has been fixed.  This
closes https://github.com/ClickHouse/dbt-clickhouse/issues/127.  Multiple threads should now work correctly in dbt projects,
and dbt-clickhouse automated tests now use `threads=4` (soon to be the dbt default).

### Release [1.3.2], 2022-12-23
#### Improvements
- Added *experimental* support for the `delete+insert` incremental strategy.  In most cases this strategy should be significantly faster
than the existing "legacy" custom strategy (which is still the default).  To enable `delete+insert` incremental materialization, the flag `allow_experimental_lightweight_delete`
must be enabled on your ClickHouse server.  This flag is NOT currently considered production ready, so use at your own risk.  To use this strategy
as the "default" incremental strategy, the new configuration value `use_lw_deletes` must be set to True.  Otherwise, to use it for a particular model,
set the model's `incremental_strategy` to `delete+insert`.  Important caveats about this strategy:
  - This strategy directly uses lightweight deletes on the target model/table.  It does not create a temporary or intermediate table.  Accordingly,
if there is an issue during that transformation, the materialization can not be rolled back and the model may contain inconsistent data.
  - If the incremental materialization includes schema changes, or lightweight deletes are not available, dbt-clickhouse will fall back to the much
slower "legacy" strategy.
- Allow `append` as an incremental strategy.  This is the same as using the custom model configuration value `inserts_only`.
- New s3source macro.  This simplifies the process of using the ClickHouse s3 table function in queries.  See the
[tests](https://github.com/ClickHouse/dbt-clickhouse/blob/main/tests/integration/adapter/test_s3.py) for example usage.

#### Bug Fixes
- The ON CLUSTER clause has been added to additional DDL statements including incremental models processing. 
Closes https://github.com/ClickHouse/dbt-clickhouse/issues/117 and should close https://github.com/ClickHouse/dbt-clickhouse/issues/95
for Replicated tables that use the `{uuid}` macro in the path to avoid name conflicts.  Thanks to [Saurabh Bikram](https://github.com/saurabhbikram)
- The `apply` and `revoke` grants macros now correctly work with roles as well as user.  Again thanks to [Saurabh Bikram](https://github.com/saurabhbikram)
- A compound unique_key (such as `key1, key2`) now works correctly with incremental models

### Release [1.3.1], 2022-11-17
#### Improvements
- Improve error message when atomic "EXCHANGE TABLES" operation is not supported

### Release [1.3.0], 2022-10-30
#### Improvements
- Support dbt [1.3.0]  https://github.com/ClickHouse/dbt-clickhouse/issues/105
  - Adds additional dbt 1.3.0 core tests
  - Adds array utility macros ported from dbt-utils
  - Does NOT add support for Python models (not implemented)
  - Does NOT utilize default/standard incremental materialization macros (standard strategies do not work in ClickHouse)

#### Bug Fix
- Require exact match for relations.  ClickHouse databases and tables are all case-sensitive, so all searches are now case-sensitive.  Closes https://github.com/ClickHouse/dbt-clickhouse/issues/100 and https://github.com/ClickHouse/dbt-clickhouse/issues/110

</br></br>

### Release [1.2.1], 2022-09-19
#### Improvements
- Support dbt 1.2.1  https://github.com/ClickHouse/dbt-clickhouse/issues/79
    - Grants support on models
    - Support the cross database dbt-core macros (migrated from dbt-utils)
    - Add docs tests
    - Validate Python 3.10 support
    - Implement retry logic for small set of "retryable" connection errors
- Don't close connection on release to improvement model performance
- Allow specifying database engine for schema creation
- Extend support for ClickHouse Cloud and Replicated databases

#### Bug Fix
- Validate that atomic EXCHANGE TABLES is supported on the target ClickHouse server https://github.com/ClickHouse/dbt-clickhouse/issues/94

</br></br>
### Release [1.1.8], 2022-09-02
#### Improvement
- Support use of atomic EXCHANGE TABLES when supported by ClickHouse

</br></br>
### Release [1.1.7], 2022-07-11
#### Improvement
- Support ClickHouse Arrays with Nullable value types

#### Bug Fix
- Fix brackets regex in columns)
</br></br>
### Release [1.1.6], 2022-07-04
#### Improvement
- Add support for CREATE AS SELECT in Replicated Databases

</br></br>
### Release [1.1.5], 2022-06-27
#### Bug Fixes
- Ensure database exists before connection
- Safely handle dropping working database

</br></br>
### Release [1.1.4], 2022-06-27
#### Improvement
- Allow selection of either native protocol driver (clickhouse-driver) or http driver (clickhouse-connect)

</br></br>
### Release [1.1.2], 2022-06-22
#### Rename from v 1.1.0.2

</br></br>
### Release [1.1.0.2], 2022-06-17

#### Improvements
- Support for inserting SETTINGS section to CREATE AS and INSERT INTO queries through model configuration
- Support adding custom session settings to the connection through profile credentials.
- Allow using custom databases/schemas for connection
- Support Boolean fields in CSV seeds

#### Bug Fix
- Fixed prehooks and empty fields in CSV seeds

</br></br>
### Release [1.1.0], 2022-06-02

### Release [1.1.0.1], 2022-06-09

#### Bug Fix
- Fixed prehooks and empty fields in CSV seeds

</br></br>
### Release [1.1.0], 2022-06-02

#### Improvements
- 1.1.0 dbt support
- Snapshots timestamps
- Replace temporary in-memory tables with MergeTree table - removing memory limitations over Incremental model and snapshots creation
- Moved to use clickhouse-connect driver - an officially supported HTTP driver by ClickHouse Inc.
</br></br>
### Release [1.0.4], 2022-04-02

### Improvements
- 1.0.4 dbt support
- New logger
</br></br>
### Release [1.0.1] - 2022-02-09

#### Improvement
- Support 1.0.1 dbt

#### Bug Fixes
- Skip the order columns if the engine is Distributed https://github.com/ClickHouse/dbt-clickhouse/issues/14
- Fix missing optional "as" https://github.com/ClickHouse/dbt-clickhouse/issues/32
- Fix cluster name quoted https://github.com/ClickHouse/dbt-clickhouse/issues/31
</br></br>
### Release [1.0.0], 2022-01-02

#### Add
- dbt 1.0.0 support
</br></br>
### Release [0.21.1], 2022-01-01

#### Improvements
- dbt 0.21.1 support
- Extended settings for clickhouse-driver https://github.com/ClickHouse/dbt-clickhouse/issues/27

### Bug Fixes
- Fix types in CSV seed https://github.com/ClickHouse/dbt-clickhouse/issues/24

### Release [0.21.0], 2021-11-18

#### Improvement
- Support 0.21.0 dbt

#### Bug Fixes
- Fix FixString column https://github.com/ClickHouse/dbt-clickhouse/issues/20
- Default behavior for a quoted https://github.com/ClickHouse/dbt-clickhouse/issues/21
- Fix string expand https://github.com/ClickHouse/dbt-clickhouse/issues/22
</br></br>
### Release [0.20.2], 2021-10-16

#### Improvement
- dbt 0.20.1 support

#### Improvement
- Rewrite logic incremental materializations https://github.com/ClickHouse/dbt-clickhouse/issues/12

#### Bug Fixes
- Fix dbt tests with https://github.com/ClickHouse/dbt-clickhouse/pull/18 (thx @artamoshin)
- Fix relationships test https://github.com/ClickHouse/dbt-clickhouse/issues/19
</br></br>
### Release [0.20.1], 2021-08-15

#### Improvement
- dbt 0.20.1 support
</br></br>
### Release [0.20.0], 2021-08-14

#### Improvement
- dbt 0.20.0 support
</br></br>
### Release [0.19.1.1], 2021-08-13

#### Improvement
- Add verify and secure to connection configuration

#### Bug Fix
- Fix the delete expression https://github.com/ClickHouse/dbt-clickhouse/issues/12
</br></br>
### Release [0.19.1], 2021-05-07

#### Improvement
- Add support the `ON CLUSTER` clause for main cases

#### Usage Change
- Engine now require brackets `()`

#### Bug Fix
- Fix a missing sample profile
</br></br>
### Release [0.19.0.2], 2021-04-03

#### Bug Fix
- Fix name of partition
</br></br>
### Release [0.19.0.1], 2021-03-30

#### Bug Fix
- Fix version of clickhouse-driver in setup.py
</br></br>
### Release [0.19.0], 2021-02-14
#### Initial Release

[1.3.3]: https://github.com/ClickHouse/dbt-clickhouse/compare/v1.3.2..v1.3.3
[1.3.2]: https://github.com/ClickHouse/dbt-clickhouse/compare/v1.3.1..v1.3.2
[1.3.1]: https://github.com/ClickHouse/dbt-clickhouse/compare/v1.3.0..v1.3.1
[1.3.0]: https://github.com/ClickHouse/dbt-clickhouse/compare/v1.2.1..v1.3.0
[1.2.1]: https://github.com/ClickHouse/dbt-clickhouse/compare/v1.2.0..v1.2.1
[1.2.0]: https://github.com/ClickHouse/dbt-clickhouse/compare/v1.1.8..v1.2.0
[1.1.8]: https://github.com/ClickHouse/dbt-clickhouse/compare/v1.1.7..v1.1.8
[1.1.7]: https://github.com/ClickHouse/dbt-clickhouse/compare/v1.1.6..v1.1.7
[1.1.6]: https://github.com/ClickHouse/dbt-clickhouse/compare/v1.1.5..v1.1.6
[1.1.5]: https://github.com/ClickHouse/dbt-clickhouse/compare/v1.1.4..v1.1.5
[1.1.4]: https://github.com/ClickHouse/dbt-clickhouse/compare/v1.1.2..v1.1.4
[1.1.2]: https://github.com/ClickHouse/dbt-clickhouse/compare/v1.1.0.1..v1.1.2
[1.1.0.2]: https://github.com/ClickHouse/dbt-clickhouse/compare/v1.1.0.1..v1.1.0.2
[1.1.0.1]: https://github.com/ClickHouse/dbt-clickhouse/compare/v1.0.1...v1.1.0.1
[1.1.0]: https://github.com/ClickHouse/dbt-clickhouse/compare/v1.0.4...v1.1.0
[1.0.4]: https://github.com/ClickHouse/dbt-clickhouse/compare/v1.0.1...v1.0.4
[1.0.1]: https://github.com/ClickHouse/dbt-clickhouse/compare/v1.0.0...v1.0.1
[1.0.0]: https://github.com/ClickHouse/dbt-clickhouse/compare/v0.21.1...v1.0.0
[0.21.1]: https://github.com/ClickHouse/dbt-clickhouse/compare/v0.21.0...v0.21.1
[0.21.0]: https://github.com/ClickHouse/dbt-clickhouse/compare/v0.20.2...v0.21.0
[0.20.2]: https://github.com/ClickHouse/dbt-clickhouse/compare/v0.20.1...v0.20.2
[0.20.1]: https://github.com/ClickHouse/dbt-clickhouse/compare/v0.20.0...v0.20.1
[0.20.0]: https://github.com/ClickHouse/dbt-clickhouse/compare/v0.19.1.1...v0.20.0
[0.19.1.1]: https://github.com/ClickHouse/dbt-clickhouse/compare/v0.19.1...v0.19.1.1
[0.19.1]: https://github.com/ClickHouse/dbt-clickhouse/compare/v0.19.0.2...v0.19.1
[0.19.0.2]: https://github.com/ClickHouse/dbt-clickhouse/compare/v0.19.0.1...v0.19.0.2
[0.19.0.1]: https://github.com/ClickHouse/dbt-clickhouse/compare/v0.19.0...v0.19.0.1
[0.19.0]: https://github.com/ClickHouse/dbt-clickhouse/compare/eb3020a...v0.19.0<|MERGE_RESOLUTION|>--- conflicted
+++ resolved
@@ -1,16 +1,14 @@
-<<<<<<< HEAD
 ### Unreleased
 
 ### Improvement
 
 Avoid potential data loss by using `CREATE OR REPLACE DICTIONARY` to atomically update a dictionary (#393)
 
-=======
 ### Release [1.8.6], 2024-12-05
 
 ### Improvement
 * Today, on mv model creation, the target table is being populated with the historical data based on the query provided in the mv creation. This catchup mechanism is now behind a config flag and enabled by default (as is today). ([#399](https://github.com/ClickHouse/dbt-clickhouse/pull/399))
->>>>>>> 73fe825e
+
 
 ### Release [1.8.5], 2024-11-19
 
