--- conflicted
+++ resolved
@@ -1,9 +1,7 @@
-<<<<<<< HEAD
 ### Release [x.x.x]
 ### Improvements
 * Ignores incompatible settings based on the configured Engine.
-=======
-### Next Version
+
 
 #### New Features
 * [ClickHouse indexes](https://clickhouse.com/docs/en/optimize/sparse-primary-indexes) are now fully supported for `table` materialization.
@@ -48,7 +46,6 @@
 
 ### Bug Fixes
 * Before this version, `split_part` macro used to add an extra quotation. that was fixed in ([#338](https://github.com/ClickHouse/dbt-clickhouse/pull/338))
->>>>>>> 82a405ed
 
 ### Release [1.8.4], 2024-09-17
 ### Improvement
