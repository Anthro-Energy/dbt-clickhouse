<<<<<<< HEAD
### Next Version

#### New Features
* [ClickHouse indexes](https://clickhouse.com/docs/en/optimize/sparse-primary-indexes) are now fully supported for `table` materialization.
The index config should be added to the model config. for instance: 
  ```python
  {{ config(
         materialized='%s',
         indexes=[{
            'name': 'your_index_name',
            'definition': 'your_column TYPE minmax GRANULARITY 2'
         }]
  ) }}
  ```
=======
### Release [1.8.7], 2025-01-05

### New Features
* Added support for [refreshable materialized view](https://clickhouse.com/docs/en/materialized-view/refreshable-materialized-view) ([#401](https://github.com/ClickHouse/dbt-clickhouse/pull/401))

### Improvement
* Avoid potential data loss by using `CREATE OR REPLACE DICTIONARY` to atomically update a dictionary ([#393](https://github.com/ClickHouse/dbt-clickhouse/pull/393))
* Removed support in python 3.8 as it is no longer supported by dbt ([#402](https://github.com/ClickHouse/dbt-clickhouse/pull/402)

### Bug Fixes
* Fix a minor bug related to validating existence of an old hanging mv ([#396]()) 

### Release [1.8.6], 2024-12-05

### Improvement
* Today, on mv model creation, the target table is being populated with the historical data based on the query provided in the mv creation. This catchup mechanism is now behind a config flag and enabled by default (as is today). ([#399](https://github.com/ClickHouse/dbt-clickhouse/pull/399))

>>>>>>> d2a63b06

### Release [1.8.5], 2024-11-19

### New Features
* Added support for the creation of more than one materialized view inserting records into the same target table. ([#360](https://github.com/ClickHouse/dbt-clickhouse/pull/364))

### Improvement
* Added support for [range_hashed](https://clickhouse.com/docs/en/sql-reference/dictionaries#range_hashed) and [complex_key_range_hashed](https://clickhouse.com/docs/en/sql-reference/dictionaries#complex_key_range_hashed) layouts to the dictionary materialization. ([#361](https://github.com/ClickHouse/dbt-clickhouse/pull/361))
* Truncated stack trace for database errors for cleaner output when HIDE_STACK_TRACE variable is set to any value. ([#382](https://github.com/ClickHouse/dbt-clickhouse/pull/382))
* It is now possible to pass query settings not only on table creation but also on query. ([#362](https://github.com/ClickHouse/dbt-clickhouse/pull/362))

### Bug Fixes
* Before this version, `split_part` macro used to add an extra quotation. that was fixed in ([#338](https://github.com/ClickHouse/dbt-clickhouse/pull/338))

### Release [1.8.4], 2024-09-17
### Improvement
* The S3 help macro now support a `role_arn` parameter as an alternative way to provide authentication for S3 based models.  Thanks to
[Mitchell Bregman](https://github.com/mitchbregs) for the contribution!

### Release [1.8.3], 2024-09-01
### Bug Fixes
* An [issue](https://github.com/ClickHouse/dbt-clickhouse/issues/348) was detected when using multiple projections. We solved it and added a test to cover that use case. ([#349](https://github.com/ClickHouse/dbt-clickhouse/pull/349))

### Documentation
* A [CONTRIBUTING.md](CONTRIBUTING.md) file was added to the repo. Please follow the instructions prior contributing.

### Release [1.8.2], 2024-08-22
#### New Features
* [ClickHouse projections](https://clickhouse.com/docs/en/sql-reference/statements/alter/projection) are now fully supported for `table` materialization, and partly supported for `distributed_table` materialization.
The projection config should be added to the model config ([#342](https://github.com/ClickHouse/dbt-clickhouse/pull/342)), for instance: 
  ```python
  {{ config(
         materialized='%s',
         projections=[
             {
                 'name': 'your_projection_name',
                 'query': 'your_projection_query'
             }
         ]
  ) }}
  ```
 
#### Bug Fixes
* Until this release, when writing tests, it was not possible to pass empty seed data. ([#341](https://github.com/ClickHouse/dbt-clickhouse/pull/341))
* When a cluster was used, the adapter left a few `__dbt_backup` tables in the schema. After the fix, these backup tables are now properly dropped. ([#326](https://github.com/ClickHouse/dbt-clickhouse/pull/326))
* Due to [this GitHub change](https://github.com/actions/runner-images/issues/9692), we needed to adjust the `docker compose` command in our tests. ([#334](https://github.com/ClickHouse/dbt-clickhouse/pull/334))

#### Improvements

* Added a new **experimental** incremental strategy, `insert_overwrite`, which replaces existing data in a target table partition by partition. This ensures that only the specified partitions are overwritten, helping to maintain performance and data consistency. Note that this feature has not been tested with distributed models and may not work with such materializations.
[Anton Bryzgalov](https://github.com/bryzgaloff) Thank you for your contribution! ([#201](https://github.com/ClickHouse/dbt-clickhouse/pull/201))
* Schema changes for incremental models were improved and now include a `sync_all_column` option.
[Can Bekleyici](https://github.com/canbekley) huge thanks for your contribution. ([#332](https://github.com/ClickHouse/dbt-clickhouse/pull/332))
* Previously, view settings were only applied during view creation, not when querying the view. Starting with this release, the settings attribute will now also be applied when running queries on a view. ([#324](https://github.com/ClickHouse/dbt-clickhouse/pull/324))
* Enhanced the clickhouse__listagg macro to support single field ordering with optional direction, ensuring compatibility with ClickHouse's sorting limitations. Added validation to prevent the use of multiple order-by fields. ([#318](https://github.com/ClickHouse/dbt-clickhouse/pull/318))

#### Documentation
* Update the docs with the new `insert_overwrite` incremental strategy. ([#331](https://github.com/ClickHouse/dbt-clickhouse/pull/331)) 
* Add documentation for codec column configuration. ([#317](https://github.com/ClickHouse/dbt-clickhouse/pull/317))
 

### Release [1.8.1], 2024-07-11
#### Bug Fix
* Refresh materialized_view table only if `--full-refresh` is specified.
* Fix temporary table creation to support dbt unit tests.
* ClickHouse dictionaries are now correctly created "on cluster" when a cluster is defined.
#### Improvements
* Added database prefix option for local tables of distributed tables (until this change, only a suffix was supported).
* You can now customize tcp_keepalive configuration for native connections.
* Implement listagg ([groupArray](https://clickhouse.com/docs/en/sql-reference/aggregate-functions/reference/grouparray)) macro.

### Release [1.8.0], 2024-06-13
#### Improvements
- Upgrade the connector to use dbt-core 1.8.0. More info about this upgrade can be found [here](https://github.com/dbt-labs/dbt-adapters/discussions/87).

Beginning in v1.8, dbt-core and adapters are decoupled. Going forward, your installations should explicitly include both dbt-core and the desired adapter. The new pip installation command should look like this:

```pip install dbt-core dbt-clickhouse```


### Release [1.7.7], 2024-05-31
#### Bug Fix
- Fix bool_or behavior (a cross-database dbt macro ).
- Fix query_settings for models with contracts.
- Fix the option to use Nullable and LowCardinality in column constraints.
- Specifying an empty or null value for a connection_overrides field produces invalid DDL for the dictionary materialization. A fix was introduced in this release.

#### Improvements
- The connector is now supporting [column codecs](https://clickhouse.com/blog/optimize-clickhouse-codecs-compression-schema#specialized-codecs).

### Release [1.7.6], 2024-04-12
#### Bug Fix
- A bug in (experimental) Distributed Table model creation could lead to errors when there was a change in the model definition (see, e.g.,
https://github.com/ClickHouse/dbt-clickhouse/issues/226).  Thanks to [Thomas Schmidt](https://github.com/Somtom) for the Fix!
- A comment at the end of a model would break the query used to retrieve the result column datatypes.  Thanks to [triou](https://github.com/tevariou)
for the bug report and the fix.  Closes https://github.com/ClickHouse/dbt-clickhouse/issues/256

#### Improvements
- The new materialization for ClickHouse dictionaries now takes an optional "credentials dictionary" argument that overrides the
global credentials values for user, password, database, host, and port (including removing any of those values by adding empty values if not needed).
This allows better control over creating dictionaries on different server.  Thanks to [Cristhian Garcia](https://github.com/Ian2012)
for the PR!
- A new `ttl` setting has been added to model configuration that will insert the provided ClickHouse TTL expression in the appropriate place.
Thanks to [Evan Rusackas](https://github.com/rusackas) for the contribution!
- The Agate library should now be lazy loaded.  This should modestly improve dbt startup times (after dbt-clickhouse is upgraded to dbt 1.8.x).
Thanks to [Daniel Reeves](https://github.com/dwreeves) for PR.

### Release [1.7.5], 2024-04-02
#### Bug Fixes
- Requirements and tests upgraded to include Python 3.12.  Closes https://github.com/ClickHouse/dbt-clickhouse/issues/264
- Model settings were not working correctly for custom materializations.  Thanks to original dbt-clickhouse [silentsokolov](https://github.com/silentsokolov)
for the PR!

### Release [1.7.4], 2024-03-23
#### Improvement
- Adds support for materializing ClickHouse dictionaries.  Thanks to [Rory Sawyer](https://github.com/SoryRawyer) for the contribution!
See his excellent [tests](https://github.com/ClickHouse/dbt-clickhouse/blob/main/tests/integration/adapter/dictionary/test_dictionary.py) 
for example usage.

### Release [1.7.3], 2024-03-11
#### Bug Fixes
- Fixed an [issue](https://github.com/ClickHouse/dbt-clickhouse/issues/231) where passing settings to on view creation didn't work.
- The `dbt test` command with a LIMIT clause were broken due to parsing error when having settings in the query ([issue](https://github.com/ClickHouse/dbt-clickhouse/issues/223)).
We added a dedicated limit placer, that takes into account the settings section (using a comment flag `-- end_of_sql` within the query).

### Release [1.7.2], 2024-02-09
#### Bug Fix
- Fixed an issue where Materialize Views would break with a custom schema.  Thanks to [Rory Sawyer](https://github.com/SoryRawyer)
for the PR!

### Release [1.7.1], 2023-12-13
#### Bug Fixes
- Some models with LIMIT clauses were broken in recent releases.  This has been fixed.  Thanks to
[ptemarvelde](https://github.com/ptemarvelde) for the PR!
- It was possible for incremental models with the delete+insert strategy to fail if ClickHouse "light weight deletes" were
not enabled or the required setting `allow_nondetermistic_mutations` was not enabled and the user did not have permission
to apply it.  This condition is now detected on startup, and an exception will be thrown if `use_lw_deletes` is configured
in the profile.  Otherwise, a warning will be logged that incremental models will be slower (because such models will
be downgraded to use the `legacy` incremental strategy).  This should prevent the confusing behavior in
https://github.com/ClickHouse/dbt-clickhouse/issues/197 by throwing an early exception for an unsupported configuration.

### Release [1.7.0], 2023-12-07
#### Improvements
- Minimal compatibility with dbt 1.7.x.  The date_spine macro and additional automated tests have not been implemented,
but are planned for a future patch release.
- DBT 1.7 introduces a (complex) optimization mechanism for retrieving a dbt catalog which is overkill for ClickHouse
(which has no separate schema/database level), so this release includes some internal catalog changes to simplify that process.

### Release [1.6.2], 2023-12-06
#### Bug Fix
- The dbt `on_schema_change` configuration value for incremental models was effectively being ignored.  This has been fixed
with a very limited implementation.  Closes https://github.com/ClickHouse/dbt-clickhouse/issues/199.  Because of the way that
ORDER BY/SORT BY/PARTITION BY/PRIMARY KEYS work in ClickHouse, plus the complexities of correctly transforming ClickHouse data types,
`sync_all_columns` is not currently supported (although an implementation that works for non-key columns is theoretically possible,
such an enhancement is not currently planned).  Accordingly, only `ignore`, `fail`, and `append_new_columns` values are supported
for `on_schema_change`.  It is also not currently supported for Distributed tables.

Note that actually appending new columns requires a fallback to the `legacy` incremental strategy, which is quite inefficient,
so while theoretically possible, using `append_new_columns` is not recommended except for very small data volumes.

### Release [1.6.1], 2023-12-04
#### Bug Fixes
- Identifier quoting was disabled for tables/databases etc.  This would cause failures for schemas or tables using reserved words
or containing special characters.  This has been fixed and some macros have been updated to correctly handle such identifiers.
Note that there still may be untested edge cases where nonstandard identifiers cause issues, so they are still not recommended.
Closes https://github.com/ClickHouse/dbt-clickhouse/issues/144. Thanks to [Alexandru Pisarenco](https://github.com/apisarenco) for the
report and initial PR!
- The new `allow_automatic_deduplication` setting was not being correctly propagated to the adapter, so setting it to `True`
did not have the intended affect.  In addition, this setting is now ignored for older ClickHouse versions that
do not support `CREATE TABLE AS SELECT ... EMPTY`, since the automatic deduplication window is required to allow correct
inserts in Replicated tables on those older versions.  Fixes https://github.com/ClickHouse/dbt-clickhouse/issues/216.

### Release [1.6.0], 2023-11-30
#### Improvements 
- Compatible with dbt 1.6.x.  Note that dbt new `clone` feature is not supported, as ClickHouse has no native "light weight"
clone functionality, and copying tables without actual data transfer is not possible in ClickHouse (barring file manipulation
outside ClickHouse itself).
- A new ClickHouse specific Materialized View materialization contributed by [Rory Sawyer](https://github.com/SoryRawyer).
This creates a ClickHouse Materialized view using the `TO` form with the name `<model_name>_mv` and the associated target
table `<model_name>`.  It's highly recommended to fully understand how ClickHouse materialized views work before using
this materialization.

### Release [1.5.2], 2023-11-28
#### Bug Fixes
- The `ON CLUSTER` clause was in the incorrect place for legacy incremental materializations.  This has been fixed.  Thanks to
[Steven Reitsma](https://github.com/StevenReitsma) for the fix!
- The `ON CLUSTER` DDL for drop tables did not include a SYNC modifier, which might be the cause of some "table already exists"
errors.  The `SYNC` modifier has been added to the `on_cluster` macro when dropping relations.
- Fixed a bug where using table settings such as `allow_nullable_key` would break "legacy" incremental materializations.  Closes
https://github.com/ClickHouse/dbt-clickhouse/issues/209.  Also see the new model `config` property `insert_settings` described
below.
- Fixed an issue where incremental materializations would incorrectly exclude duplicated inserted elements due to "automatic"
ClickHouse deduplication on replicated tables.  Closes https://github.com/ClickHouse/dbt-clickhouse/issues/213.  The fix consists
of always sending a `replicated_deduplication_window=0` table setting when creating the incremental relations.  This
behavior can be overridden by setting the new profile parameter `allow_automatic_deduplication` to `True`, although for
general dbt operations this is probably not necessary and not recommended.  Finally thanks to Andy(https://github.com/andy-miracl)
for the report and debugging help!

#### Improvements
- Added a new profile property `allow_automatic_deduplication`, which defaults to `False`.  ClickHouse Replicated deduplication is
now disable for incremental inserts, but this property can be set to true if for some reason the default ClickHouse behavior
for inserted blocks is desired.
- Added a new model `config` property `query_settings` for any ClickHouse settings that should be sent with the `INSERT INTO`
or `DELETE_FROM` queries used with materializations.  Note this is distinct from the existing property `settings` which is
used for ClickHouse "table" settings in DDL statements like `CREATE TABLE ... AS`.

### Release [1.5.1], 2023-11-27
#### Bug Fix
- Fix table materialization for compatibility with SQLFluff.  Thanks to [Kristof Szaloki](https://github.com/kris947) for the PR!

### Release [1.5.0], 2023-11-23
#### Improvements
- Compatible with dbt 1.5.x
- Contract support (using exact column data types)

#### Bug Fix
- Fix s3 macro when bucket includes `https://` prefix.  Closes https://github.com/ClickHouse/dbt-clickhouse/issues/192.

### Release [1.4.9], 2023-10-27
#### Improvement
- Lots of work on Distributed table materializations.  Big thanks to [gfunc](https://github.com/gfunc) for the additional PR
and [Zhenbang](https://github.com/zli06160) for code review and suggestions.  See the README for details on how to
use the new functionality.
#### Bug Fix
- dbt would fail if a cluster name contained a dash.  This has been fixed.  Thanks to [Andy](https://github.com/the4thamigo-uk
for the PR

### Release [1.4.8], 2023-08-22
#### Bug Fix
- Fixed issues with experimental Distributed table materializations.  Closes https://github.com/ClickHouse/dbt-clickhouse/issues/179.
Thanks to [Zhebnang](https://github.com/zli06160) for the report and for contributing to the fix with [gfunc](https://github.com/gfunc).

### Release [1.4.7], 2023-08-09
#### Bug Fix
- Fixed an exception in "legacy" incremental materializations that are not distributed

### Release [1.4.6], 2023-07-27
#### Bug fix
- Lightweight deletes could fail in environments where the HTTP session was not preserved (such as clusters behind a non-sticky
load balancer).  This has been fixed by sending the required settings with every request instead of relying on a SET statement.
A similar approach has been used to persist the 'insert_distributed_sync' setting for Distributed table materializations.

### Release [1.4.5], 2023-07-27
#### Improvement
- Adds additional experimental support for Distributed table engine models and incremental materialization.  See the README for
details.  Thanks to [gladkikhtutu](https://github.com/gladkikhtutu) for the contribution!

### Release [1.4.4], 2023-07-19
#### Bug Fixes
- Fixed two logging/exception handling issues that would cause exception on startup or when handling some exceptions
from the ClickHouse server.  Partially addresses https://github.com/ClickHouse/dbt-clickhouse/issues/169.
- Fixed issue with the `on_cluster` macro that would break the exchange tables step of incremental materializations
with an active cluster.  Thanks to [Andrew Davis](https://github.com/Savid) for the PR.  Closes
https://github.com/ClickHouse/dbt-clickhouse/issues/167

### Release [1.4.3], 2023-06-27
#### Bug Fix
- Use correct return value for `execute`.  This would cause an exception when running hooks.  Thanks to
[Sergey Reshetnikov](https://github.com/PrVrSs) for the PR.  Closed https://github.com/ClickHouse/dbt-clickhouse/issues/161

#### Improvement
- Added macros for creating distributed tables.  See the `distributed_table.sql` include file.  Thanks to
[gladkikhtutu](https://github.com/gladkikhtutu) for the contribution.  

### Release [1.4.2], 2023-05-14
#### Bug fixes
- Create initial dbt database (if not found) on the defined cluster on first run, instead of just the execution node.
Thanks to [Jens Hoevenaars](https://github.com/codenation-nl) for the PR
- Fix the SYSTEM SYNC REPLICA statement when exchanging tables ON CLUSTER for incremental materializations.  Thanks to
[Schum](https://github.com/Schum-io) for PR.  Closed https://github.com/ClickHouse/dbt-clickhouse/issues/157.

### Release [1.4.1], 2023-05-11
#### Improvements
- Reduce the number of SQL calls for Modify Comment operations.  Thanks to [Konstantin Ilchenko](https://github.com/simpl1g).
- Add "on cluster" to several additional macros to better support distributed tables.  Thanks to [Saurabh Bikram](https://github.com/saurabhbikram)
- Add the unique invocation id to temporary "new data" used in `delete+insert` incremental materializations to allow parallel transformations on the same
table.  In general parallel transformations are risky, so this approach should only be used when transformations are explicitly limited
to non-overlapping data ranges.  Closes https://github.com/ClickHouse/dbt-clickhouse/issues/150

### Release [1.4.0], 2023-02-06
#### Improvements
- Support dbt [1.4.1] https://github.com/ClickHouse/dbt-clickhouse/issues/135
  - Adds support for Python 3.11
  - Adds additional dbt 1.4.0 tests
  - Adds support for incremental_predicates.  This only applies to `delete+insert` incremental strategy.  Note that incremental
predicates that depend on "non-deterministic" data (such as a subquery using a table that is accepting inserts) could lead to
unexpected results for ReplicatedMergeTree tables depending on the timing of the incremental materialization.  
  - Replaces deprecated Exception classes
- Setting the `use_lw_deletes` profile value to True will now attempt to enable the `allow_experimental_lightweight_delete`
setting for the dbt session (if user has such permissions on the ClickHouse server).  See https://github.com/ClickHouse/dbt-clickhouse/issues/133

#### Bug Fix
- Composite unique keys specified as a list would not work with incremental materializations.  This has been fixed.


### Release [1.3.3], 2023-01-18
#### Documentation Update
- The documentation has been updated to reflect that dbt-clickhouse does support ephemeral models, and ephemeral model tests do pass.
However, due to a [ClickHouse limitation](https://github.com/ClickHouse/ClickHouse/issues/30323), CTEs will not work directly
with INSERT statements so table models will fail if they include ephemeral models in the SELECT.  View models and other SQL 
statements using ephemeral models should work correctly.

#### Bug Fix
- Client connections would incorrectly reuse a previous session_id when initializing, causing session locked errors.  This has been fixed.  This
closes https://github.com/ClickHouse/dbt-clickhouse/issues/127.  Multiple threads should now work correctly in dbt projects,
and dbt-clickhouse automated tests now use `threads=4` (soon to be the dbt default).

### Release [1.3.2], 2022-12-23
#### Improvements
- Added *experimental* support for the `delete+insert` incremental strategy.  In most cases this strategy should be significantly faster
than the existing "legacy" custom strategy (which is still the default).  To enable `delete+insert` incremental materialization, the flag `allow_experimental_lightweight_delete`
must be enabled on your ClickHouse server.  This flag is NOT currently considered production ready, so use at your own risk.  To use this strategy
as the "default" incremental strategy, the new configuration value `use_lw_deletes` must be set to True.  Otherwise, to use it for a particular model,
set the model's `incremental_strategy` to `delete+insert`.  Important caveats about this strategy:
  - This strategy directly uses lightweight deletes on the target model/table.  It does not create a temporary or intermediate table.  Accordingly,
if there is an issue during that transformation, the materialization can not be rolled back and the model may contain inconsistent data.
  - If the incremental materialization includes schema changes, or lightweight deletes are not available, dbt-clickhouse will fall back to the much
slower "legacy" strategy.
- Allow `append` as an incremental strategy.  This is the same as using the custom model configuration value `inserts_only`.
- New s3source macro.  This simplifies the process of using the ClickHouse s3 table function in queries.  See the
[tests](https://github.com/ClickHouse/dbt-clickhouse/blob/main/tests/integration/adapter/test_s3.py) for example usage.

#### Bug Fixes
- The ON CLUSTER clause has been added to additional DDL statements including incremental models processing. 
Closes https://github.com/ClickHouse/dbt-clickhouse/issues/117 and should close https://github.com/ClickHouse/dbt-clickhouse/issues/95
for Replicated tables that use the `{uuid}` macro in the path to avoid name conflicts.  Thanks to [Saurabh Bikram](https://github.com/saurabhbikram)
- The `apply` and `revoke` grants macros now correctly work with roles as well as user.  Again thanks to [Saurabh Bikram](https://github.com/saurabhbikram)
- A compound unique_key (such as `key1, key2`) now works correctly with incremental models

### Release [1.3.1], 2022-11-17
#### Improvements
- Improve error message when atomic "EXCHANGE TABLES" operation is not supported

### Release [1.3.0], 2022-10-30
#### Improvements
- Support dbt [1.3.0]  https://github.com/ClickHouse/dbt-clickhouse/issues/105
  - Adds additional dbt 1.3.0 core tests
  - Adds array utility macros ported from dbt-utils
  - Does NOT add support for Python models (not implemented)
  - Does NOT utilize default/standard incremental materialization macros (standard strategies do not work in ClickHouse)

#### Bug Fix
- Require exact match for relations.  ClickHouse databases and tables are all case-sensitive, so all searches are now case-sensitive.  Closes https://github.com/ClickHouse/dbt-clickhouse/issues/100 and https://github.com/ClickHouse/dbt-clickhouse/issues/110

</br></br>

### Release [1.2.1], 2022-09-19
#### Improvements
- Support dbt 1.2.1  https://github.com/ClickHouse/dbt-clickhouse/issues/79
    - Grants support on models
    - Support the cross database dbt-core macros (migrated from dbt-utils)
    - Add docs tests
    - Validate Python 3.10 support
    - Implement retry logic for small set of "retryable" connection errors
- Don't close connection on release to improvement model performance
- Allow specifying database engine for schema creation
- Extend support for ClickHouse Cloud and Replicated databases

#### Bug Fix
- Validate that atomic EXCHANGE TABLES is supported on the target ClickHouse server https://github.com/ClickHouse/dbt-clickhouse/issues/94

</br></br>
### Release [1.1.8], 2022-09-02
#### Improvement
- Support use of atomic EXCHANGE TABLES when supported by ClickHouse

</br></br>
### Release [1.1.7], 2022-07-11
#### Improvement
- Support ClickHouse Arrays with Nullable value types

#### Bug Fix
- Fix brackets regex in columns)
</br></br>
### Release [1.1.6], 2022-07-04
#### Improvement
- Add support for CREATE AS SELECT in Replicated Databases

</br></br>
### Release [1.1.5], 2022-06-27
#### Bug Fixes
- Ensure database exists before connection
- Safely handle dropping working database

</br></br>
### Release [1.1.4], 2022-06-27
#### Improvement
- Allow selection of either native protocol driver (clickhouse-driver) or http driver (clickhouse-connect)

</br></br>
### Release [1.1.2], 2022-06-22
#### Rename from v 1.1.0.2

</br></br>
### Release [1.1.0.2], 2022-06-17

#### Improvements
- Support for inserting SETTINGS section to CREATE AS and INSERT INTO queries through model configuration
- Support adding custom session settings to the connection through profile credentials.
- Allow using custom databases/schemas for connection
- Support Boolean fields in CSV seeds

#### Bug Fix
- Fixed prehooks and empty fields in CSV seeds

</br></br>
### Release [1.1.0], 2022-06-02

### Release [1.1.0.1], 2022-06-09

#### Bug Fix
- Fixed prehooks and empty fields in CSV seeds

</br></br>
### Release [1.1.0], 2022-06-02

#### Improvements
- 1.1.0 dbt support
- Snapshots timestamps
- Replace temporary in-memory tables with MergeTree table - removing memory limitations over Incremental model and snapshots creation
- Moved to use clickhouse-connect driver - an officially supported HTTP driver by ClickHouse Inc.
</br></br>
### Release [1.0.4], 2022-04-02

### Improvements
- 1.0.4 dbt support
- New logger
</br></br>
### Release [1.0.1] - 2022-02-09

#### Improvement
- Support 1.0.1 dbt

#### Bug Fixes
- Skip the order columns if the engine is Distributed https://github.com/ClickHouse/dbt-clickhouse/issues/14
- Fix missing optional "as" https://github.com/ClickHouse/dbt-clickhouse/issues/32
- Fix cluster name quoted https://github.com/ClickHouse/dbt-clickhouse/issues/31
</br></br>
### Release [1.0.0], 2022-01-02

#### Add
- dbt 1.0.0 support
</br></br>
### Release [0.21.1], 2022-01-01

#### Improvements
- dbt 0.21.1 support
- Extended settings for clickhouse-driver https://github.com/ClickHouse/dbt-clickhouse/issues/27

### Bug Fixes
- Fix types in CSV seed https://github.com/ClickHouse/dbt-clickhouse/issues/24

### Release [0.21.0], 2021-11-18

#### Improvement
- Support 0.21.0 dbt

#### Bug Fixes
- Fix FixString column https://github.com/ClickHouse/dbt-clickhouse/issues/20
- Default behavior for a quoted https://github.com/ClickHouse/dbt-clickhouse/issues/21
- Fix string expand https://github.com/ClickHouse/dbt-clickhouse/issues/22
</br></br>
### Release [0.20.2], 2021-10-16

#### Improvement
- dbt 0.20.1 support

#### Improvement
- Rewrite logic incremental materializations https://github.com/ClickHouse/dbt-clickhouse/issues/12

#### Bug Fixes
- Fix dbt tests with https://github.com/ClickHouse/dbt-clickhouse/pull/18 (thx @artamoshin)
- Fix relationships test https://github.com/ClickHouse/dbt-clickhouse/issues/19
</br></br>
### Release [0.20.1], 2021-08-15

#### Improvement
- dbt 0.20.1 support
</br></br>
### Release [0.20.0], 2021-08-14

#### Improvement
- dbt 0.20.0 support
</br></br>
### Release [0.19.1.1], 2021-08-13

#### Improvement
- Add verify and secure to connection configuration

#### Bug Fix
- Fix the delete expression https://github.com/ClickHouse/dbt-clickhouse/issues/12
</br></br>
### Release [0.19.1], 2021-05-07

#### Improvement
- Add support the `ON CLUSTER` clause for main cases

#### Usage Change
- Engine now require brackets `()`

#### Bug Fix
- Fix a missing sample profile
</br></br>
### Release [0.19.0.2], 2021-04-03

#### Bug Fix
- Fix name of partition
</br></br>
### Release [0.19.0.1], 2021-03-30

#### Bug Fix
- Fix version of clickhouse-driver in setup.py
</br></br>
### Release [0.19.0], 2021-02-14
#### Initial Release

[1.3.3]: https://github.com/ClickHouse/dbt-clickhouse/compare/v1.3.2..v1.3.3
[1.3.2]: https://github.com/ClickHouse/dbt-clickhouse/compare/v1.3.1..v1.3.2
[1.3.1]: https://github.com/ClickHouse/dbt-clickhouse/compare/v1.3.0..v1.3.1
[1.3.0]: https://github.com/ClickHouse/dbt-clickhouse/compare/v1.2.1..v1.3.0
[1.2.1]: https://github.com/ClickHouse/dbt-clickhouse/compare/v1.2.0..v1.2.1
[1.2.0]: https://github.com/ClickHouse/dbt-clickhouse/compare/v1.1.8..v1.2.0
[1.1.8]: https://github.com/ClickHouse/dbt-clickhouse/compare/v1.1.7..v1.1.8
[1.1.7]: https://github.com/ClickHouse/dbt-clickhouse/compare/v1.1.6..v1.1.7
[1.1.6]: https://github.com/ClickHouse/dbt-clickhouse/compare/v1.1.5..v1.1.6
[1.1.5]: https://github.com/ClickHouse/dbt-clickhouse/compare/v1.1.4..v1.1.5
[1.1.4]: https://github.com/ClickHouse/dbt-clickhouse/compare/v1.1.2..v1.1.4
[1.1.2]: https://github.com/ClickHouse/dbt-clickhouse/compare/v1.1.0.1..v1.1.2
[1.1.0.2]: https://github.com/ClickHouse/dbt-clickhouse/compare/v1.1.0.1..v1.1.0.2
[1.1.0.1]: https://github.com/ClickHouse/dbt-clickhouse/compare/v1.0.1...v1.1.0.1
[1.1.0]: https://github.com/ClickHouse/dbt-clickhouse/compare/v1.0.4...v1.1.0
[1.0.4]: https://github.com/ClickHouse/dbt-clickhouse/compare/v1.0.1...v1.0.4
[1.0.1]: https://github.com/ClickHouse/dbt-clickhouse/compare/v1.0.0...v1.0.1
[1.0.0]: https://github.com/ClickHouse/dbt-clickhouse/compare/v0.21.1...v1.0.0
[0.21.1]: https://github.com/ClickHouse/dbt-clickhouse/compare/v0.21.0...v0.21.1
[0.21.0]: https://github.com/ClickHouse/dbt-clickhouse/compare/v0.20.2...v0.21.0
[0.20.2]: https://github.com/ClickHouse/dbt-clickhouse/compare/v0.20.1...v0.20.2
[0.20.1]: https://github.com/ClickHouse/dbt-clickhouse/compare/v0.20.0...v0.20.1
[0.20.0]: https://github.com/ClickHouse/dbt-clickhouse/compare/v0.19.1.1...v0.20.0
[0.19.1.1]: https://github.com/ClickHouse/dbt-clickhouse/compare/v0.19.1...v0.19.1.1
[0.19.1]: https://github.com/ClickHouse/dbt-clickhouse/compare/v0.19.0.2...v0.19.1
[0.19.0.2]: https://github.com/ClickHouse/dbt-clickhouse/compare/v0.19.0.1...v0.19.0.2
[0.19.0.1]: https://github.com/ClickHouse/dbt-clickhouse/compare/v0.19.0...v0.19.0.1
[0.19.0]: https://github.com/ClickHouse/dbt-clickhouse/compare/eb3020a...v0.19.0<|MERGE_RESOLUTION|>--- conflicted
+++ resolved
@@ -1,4 +1,3 @@
-<<<<<<< HEAD
 ### Next Version
 
 #### New Features
@@ -13,7 +12,7 @@
          }]
   ) }}
   ```
-=======
+ 
 ### Release [1.8.7], 2025-01-05
 
 ### New Features
@@ -31,7 +30,6 @@
 ### Improvement
 * Today, on mv model creation, the target table is being populated with the historical data based on the query provided in the mv creation. This catchup mechanism is now behind a config flag and enabled by default (as is today). ([#399](https://github.com/ClickHouse/dbt-clickhouse/pull/399))
 
->>>>>>> d2a63b06
 
 ### Release [1.8.5], 2024-11-19
 
