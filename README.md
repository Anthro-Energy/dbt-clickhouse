<p align="center">
  <img src="https://raw.githubusercontent.com/ClickHouse/dbt-clickhouse/master/etc/chdbt.png" alt="clickhouse dbt logo" width="300"/>
</p>

# dbt-clickhouse

This plugin ports [dbt](https://getdbt.com) functionality to [Clickhouse](https://clickhouse.tech/).

The plugin uses syntax that requires ClickHouse version 22.1 or newer. We do not test older versions of Clickhouse. We
also do not currently test
Replicated tables or the related `ON CLUSTER` functionality.

## Installation

Use your favorite Python package manager to install the app from PyPI, e.g.

```bash
pip install dbt-core dbt-clickhouse
```

> **_NOTE:_**  Beginning in v1.8, dbt-core and adapters are decoupled. Therefore, the installation mentioned above
> explicitly includes both dbt-core and the desired adapter.If you use a version prior to 1.8.0 the pip installation
> command should look like this:

```bash
pip install dbt-clickhouse
```

## Supported features

- [x] Table materialization
- [x] View materialization
- [x] Incremental materialization
- [x] Materialized View materializations (uses the `TO` form of MATERIALIZED VIEW, experimental)
- [x] Seeds
- [x] Sources
- [x] Docs generate
- [x] Tests
- [x] Snapshots
- [x] Most dbt-utils macros (now included in dbt-core)
- [x] Ephemeral materialization
- [x] Distributed table materialization (experimental)
- [x] Distributed incremental materialization (experimental)
- [x] Contracts

# Usage Notes

## SET Statement Warning

In many environments, using the SET statement to persist a ClickHouse setting across all DBT queries is not reliable
and can cause unexpected failures. This is particularly true when using HTTP connections through a load balancer that
distributes queries across multiple nodes (such as ClickHouse cloud), although in some circumstances this can also
happen with native ClickHouse connections. Accordingly, we recommend configuring any required ClickHouse settings in the
"custom_settings" property of the DBT profile as a best practice, instead of relying on a prehook "SET" statement as
has been occasionally suggested.

## Database

The dbt model relation identifier `database.schema.table` is not compatible with Clickhouse because Clickhouse does not
support a `schema`.
So we use a simplified approach `schema.table`, where `schema` is the Clickhouse database. Using the `default` database
is not recommended.

## Example Profile

Default values are in brackets:

```
your_profile_name:
  target: dev
  outputs:
    dev:
      type: clickhouse
      schema: [default] # ClickHouse database for dbt models

      # optional
      driver: [http] # http or native.  If not set this will be autodetermined based on port setting
      host: [localhost] 
      port: [8123]  # If not set, defaults to 8123, 8443, 9000, 9440 depending on the secure and driver settings 
      user: [default] # User for all database operations
      password: [<empty string>] # Password for the user
      cluster: [<empty string>] # If set, certain DDL/table operations will be executed with the `ON CLUSTER` clause using this cluster. Distributed materializations require this setting to work. See the following ClickHouse Cluster section for more details.
      verify: [True] # Validate TLS certificate if using TLS/SSL
      secure: [False] # Use TLS (native protocol) or HTTPS (http protocol)
      retries: [1] # Number of times to retry a "retriable" database exception (such as a 503 'Service Unavailable' error)
      compression: [<empty string>] # Use gzip compression if truthy (http), or compression type for a native connection
      connect_timeout: [10] # Timeout in seconds to establish a connection to ClickHouse
      send_receive_timeout: [300] # Timeout in seconds to receive data from the ClickHouse server
      cluster_mode: [False] # Use specific settings designed to improve operation on Replicated databases (recommended for ClickHouse Cloud)
      use_lw_deletes: [False] # Use the strategy `delete+insert` as the default incremental strategy.
      check_exchange: [True] # Validate that clickhouse support the atomic EXCHANGE TABLES command.  (Not needed for most ClickHouse versions)
      local_suffix: [_local] # Table suffix of local tables on shards for distributed materializations.
      local_db_prefix: [<empty string>] # Database prefix of local tables on shards for distributed materializations. If empty, it uses the same database as the distributed table.
      allow_automatic_deduplication: [False] # Enable ClickHouse automatic deduplication for Replicated tables
      tcp_keepalive: [False] # Native client only, specify TCP keepalive configuration. Specify custom keepalive settings as [idle_time_sec, interval_sec, probes].
      custom_settings: [{}] # A dictionary/mapping of custom ClickHouse settings for the connection - default is empty.
      
      # Native (clickhouse-driver) connection settings
      sync_request_timeout: [5] # Timeout for server ping
      compress_block_size: [1048576] # Compression block size if compression is enabled
      
```

## Model Configuration

| Option                 | Description                                                                                                                                                                                                                                                                                                          | Default if any |
|------------------------|----------------------------------------------------------------------------------------------------------------------------------------------------------------------------------------------------------------------------------------------------------------------------------------------------------------------|----------------|
| engine                 | The table engine (type of table) to use when creating tables                                                                                                                                                                                                                                                         | `MergeTree()`  |
| order_by               | A tuple of column names or arbitrary expressions. This allows you to create a small sparse index that helps find data faster.                                                                                                                                                                                        | `tuple()`      |
| partition_by           | A partition is a logical combination of records in a table by a specified criterion. The partition key can be any expression from the table columns.                                                                                                                                                                 |                |
| sharding_key           | Sharding key determines the destination server when inserting into distributed engine table.  The sharding key can be random or as an output of a hash function                                                                                                                                                      | `rand()`)      |
| primary_key            | Like order_by, a ClickHouse primary key expression.  If not specified, ClickHouse will use the order by expression as the primary key                                                                                                                                                                                |                |
| unique_key             | A tuple of column names that uniquely identify rows.  Used with incremental models for updates.                                                                                                                                                                                                                      |                |
| inserts_only           | If set to True for an incremental model, incremental updates will be inserted directly to the target table without creating intermediate table. It has been deprecated in favor of the `append` incremental `strategy`, which operates in the same way. If `inserts_only` is set, `incremental_strategy` is ignored. |                |
| incremental_strategy   | Incremental model update strategy: `delete+insert`, `append`, or `insert_overwrite`.  See the following Incremental Model Strategies                                                                                                                                                                                 | `default`      |
| incremental_predicates | Additional conditions to be applied to the incremental materialization (only applied to `delete+insert` strategy                                                                                                                                                                                                     |                |
| settings               | A map/dictionary of "TABLE" settings to be used to DDL statements like 'CREATE TABLE' with this model                                                                                                                                                                                                                |                |
| query_settings         | A map/dictionary of ClickHouse user level settings to be used with `INSERT` or `DELETE` statements in conjunction with this model                                                                                                                                                                                    |                |
| ttl                    | A TTL expression to be used with the table.  The TTL expression is a string that can be used to specify the TTL for the table.                                                                                                                                                                                       |                |

## Column Configuration

| Option | Description                                                                                                                                                | Default if any |
|--------|------------------------------------------------------------------------------------------------------------------------------------------------------------|----------------|
| codec  | A string consisting of arguments passed to `CODEC()` in the column's DDL. For example: `codec: "Delta, ZSTD"` will be interpreted as `CODEC(Delta, ZSTD)`. |                |

## ClickHouse Cluster

The `cluster` setting in profile enables dbt-clickhouse to run against a ClickHouse cluster.

### Effective Scope

if `cluster` is set in profile, `on_cluster_clause` now will return cluster info for:

- Database creation
- View materialization
- Distributed materializations
- Models with Replicated engines

<<<<<<< HEAD
By default, tables and incremental materializations with non-replicated engines will not be affected by the `cluster` setting (model would be created on the connected node only).

To force relations to be created on a cluster regardless of their engine or materialization, use the `force_on_cluster` argument:
```sql
{{ config(
        engine='Null',
        materialized='materialized_view',
        force_on_cluster='true'
    )
}}
```
=======
table and incremental materializations with non-replicated engine will not be affected by `cluster` setting (model would
be created on the connected node only).
>>>>>>> d2a63b06

### Compatibility

If a model has been created without a `cluster` setting, dbt-clickhouse will detect the situation and run all DDL/DML
without `on cluster` clause for this model.

## A Note on Model Settings

ClickHouse has several types/levels of "settings". In the model configuration above, two types of these are
configurable.  `settings` means the `SETTINGS`
clause used in `CREATE TABLE/VIEW` types of DDL statements, so this is generally settings that are specific to the
specific ClickHouse table engine. The new
`query_settings` is use to add a `SETTINGS` clause to the `INSERT` and `DELETE` queries used for model materialization (
including incremental materializations).
There are hundreds of ClickHouse settings, and it's not always clear which is a "table" setting and which is a "user"
setting (although the latter are generally
available in the `system.settings` table.)  In general the defaults are recommended, and any use of these properties
should be carefully researched and tested.

## Known Limitations

* Ephemeral models/CTEs don't work if placed before the "INSERT INTO" in a ClickHouse insert statement,
  see https://github.com/ClickHouse/ClickHouse/issues/30323. This
  should not affect most models, but care should be taken where an ephemeral model is placed in model definitions and
  other SQL statements.

## Incremental Model Strategies

As of version 1.3.2, dbt-clickhouse supports three incremental model strategies.

### The Default (Legacy) Strategy

Historically ClickHouse has had only limited support for updates and deletes, in the form of asynchronous "mutations."
To emulate expected dbt behavior,
dbt-clickhouse by default creates a new temporary table containing all unaffected (not deleted, not changed) "old"
records, plus any new or updated records,
and then swaps or exchanges this temporary table with the existing incremental model relation. This is the only strategy
that preserves the original relation if something
goes wrong before the operation completes; however, since it involves a full copy of the original table, it can be quite
expensive and slow to execute.

### The Delete+Insert Strategy

ClickHouse added "lightweight deletes" as an experimental feature in version 22.8. Lightweight deletes are significantly
faster than ALTER TABLE ... DELETE
operations, because they don't require rewriting ClickHouse data parts. The incremental strategy `delete+insert`
utilizes lightweight deletes to implement
incremental materializations that perform significantly better than the "legacy" strategy. However, there are important
caveats to using this strategy:

- Lightweight deletes must be enabled on your ClickHouse server using the setting
  `allow_experimental_lightweight_delete=1` or you
  must set `use_lw_deletes=true` in your profile (which will enable that setting for your dbt sessions)
- Lightweight deletes are now production ready, but there may be performance and other problems on ClickHouse versions
  earlier than 23.3.
- This strategy operates directly on the affected table/relation (with creating any intermediate or temporary tables),
  so if there is an issue during the operation, the
  data in the incremental model is likely to be in an invalid state
- When using lightweight deletes, dbt-clickhouse enabled the setting `allow_nondeterministic_mutations`. In some very
  rare cases using non-deterministic incremental_predicates
  this could result in a race condition for the updated/deleted items (and related log messages in the ClickHouse logs).
  To ensure consistent results the
  incremental predicates should only include sub-queries on data that will not be modified during the incremental
  materialization.

### The Append Strategy

This strategy replaces the `inserts_only` setting in previous versions of dbt-clickhouse. This approach simply appends
new rows to the existing relation.
As a result duplicate rows are not eliminated, and there is no temporary or intermediate table. It is the fastest
approach if duplicates are either permitted
in the data or excluded by the incremental query WHERE clause/filter.

### The insert_overwrite Strategy (Experimental)

> [IMPORTANT]  
> Currently, the insert_overwrite strategy is not fully functional with distributed materializations.

Performs the following steps:

1. Create a staging (temporary) table with the same structure as the incremental model relation:
   `CREATE TABLE <staging> AS <target>`.
2. Insert only new records (produced by `SELECT`) into the staging table.
3. Replace only new partitions (present in the staging table) into the target table.

This approach has the following advantages:

- It is faster than the default strategy because it doesn't copy the entire table.
- It is safer than other strategies because it doesn't modify the original table until the INSERT operation completes
  successfully: in case of intermediate failure, the original table is not modified.
- It implements "partitions immutability" data engineering best practice. Which simplifies incremental and parallel data
  processing, rollbacks, etc.

The strategy requires `partition_by` to be set in the model configuration. Ignores all other strategies-specific
parameters of the model config.

## Additional ClickHouse Macros

### Model Materialization Utility Macros

The following macros are included to facilitate creating ClickHouse specific tables and views:

- `engine_clause` -- Uses the `engine` model configuration property to assign a ClickHouse table engine. dbt-clickhouse
  uses the `MergeTree` engine by default.
- `partition_cols` -- Uses the `partition_by` model configuration property to assign a ClickHouse partition key. No
  partition key is assigned by default.
- `order_cols` -- Uses the `order_by` model configuration to assign a ClickHouse order by/sorting key. If not specified
  ClickHouse will use an empty tuple() and the table will be unsorted
- `primary_key_clause` -- Uses the `primary_key` model configuration property to assign a ClickHouse primary key. By
  default, primary key is set and ClickHouse will use the order by clause as the primary key.
- `on_cluster_clause` -- Uses the `cluster` profile property to add an `ON CLUSTER` clause to certain dbt-operations:
  distributed materializations, views creation, database creation.
- `ttl_config` -- Uses the `ttl` model configuration property to assign a ClickHouse table TTL expression. No TTL is
  assigned by default.

### s3Source Helper Macro

The `s3source` macro simplifies the process of selecting ClickHouse data directly from S3 using the ClickHouse S3 table
function. It works by
populating the S3 table function parameters from a named configuration dictionary (the name of the dictionary must end
in `s3`). The macro
first looks for the dictionary in the profile `vars`, and then in the model configuration. The dictionary can contain
any of the following
keys used to populate the parameters of the S3 table function:

| Argument Name         | Description                                                                                                                                                                                  |
|-----------------------|----------------------------------------------------------------------------------------------------------------------------------------------------------------------------------------------|
| bucket                | The bucket base url, such as `https://datasets-documentation.s3.eu-west-3.amazonaws.com/nyc-taxi`. `https://` is assumed if no protocol is provided.                                         |
| path                  | The S3 path to use for the table query, such as `/trips_4.gz`.  S3 wildcards are supported.                                                                                                  |
| fmt                   | The expected ClickHouse input format (such as `TSV` or `CSVWithNames`) of the referenced S3 objects.                                                                                         |
| structure             | The column structure of the data in bucket, as a list of name/datatype pairs, such as `['id UInt32', 'date DateTime', 'value String']`  If not provided ClickHouse will infer the structure. |
| aws_access_key_id     | The S3 access key id.                                                                                                                                                                        |
| aws_secret_access_key | The S3 secret key.                                                                                                                                                                           |
| role_arn              | The ARN of a ClickhouseAccess IAM role to use to securely access the S3 objects. See this [documentation](https://clickhouse.com/docs/en/cloud/security/secure-s3) for more information.     |
| compression           | The compression method used with the S3 objects.  If not provided ClickHouse will attempt to determine compression based on the file name.                                                   |

See
the [S3 test file](https://github.com/ClickHouse/dbt-clickhouse/blob/main/tests/integration/adapter/clickhouse/test_clickhouse_s3.py)
for examples of how to use this macro.

# Contracts and Constraints

Only exact column type contracts are supported. For example, a contract with a UInt32 column type will fail if the model
returns a UInt64 or other integer type.
ClickHouse also support _only_ `CHECK` constraints on the entire table/model. Primary key, foreign key, unique, and
column level CHECK constraints are not supported.
(See ClickHouse documentation on primary/order by keys.)

# Materialized Views (Experimental)

A `materialized_view` materialization should be a `SELECT` from an existing (source) table. The adapter will create a
target table with the model name
and a ClickHouse MATERIALIZED VIEW with the name `<model_name>_mv`. Unlike PostgreSQL, a ClickHouse materialized view is
not "static" (and has
no corresponding REFRESH operation). Instead, it acts as an "insert trigger", and will insert new rows into the target
table using the defined `SELECT`
"transformation" in the view definition on rows inserted into the source table. See the [test file]
(https://github.com/ClickHouse/dbt-clickhouse/blob/main/tests/integration/adapter/materialized_view/test_materialized_view.py)
for an introductory example
of how to use this functionality.

Clickhouse provides the ability for more than one materialized view to write records to the same target table. To
support this in dbt-clickhouse, you can construct a `UNION` in your model file, such that the SQL for each of your
materialized views is wrapped with comments of the form `--my_mv_name:begin` and `--my_mv_name:end`.

For example the following will build two materialized views both writing data to the same destination table of the
model. The names of the materialized views will take the form `<model_name>_mv1` and `<model_name>_mv2` :

```
--mv1:begin
select a,b,c from {{ source('raw', 'table_1') }}
--mv1:end
union all
--mv2:begin
select a,b,c from {{ source('raw', 'table_2') }}
--mv2:end
```

> IMPORTANT!
>
> When updating a model with multiple materialized views (MVs), especially when renaming one of the MV names,
> dbt-clickhouse does not automatically drop the old MV. Instead,
> you will encounter the following warning:
`Warning - Table <previous table name> was detected with the same pattern as model name <your model name> but was not found in this run. In case it is a renamed mv that was previously part of this model, drop it manually (!!!) `

## Data catchup

Currently, when creating a materialized view (MV), the target table is first populated with historical data before the
MV itself is created.

In other words, dbt-clickhouse initially creates the target table and preloads it with historical data based on the
query defined for the MV. Only after this step is the MV created.

If you prefer not to preload historical data during MV creation, you can disable this behavior by setting the catchup
config to False:

```python
{{config(
    materialized='materialized_view',
    engine='MergeTree()',
    order_by='(id)',
    catchup=False
)}}
```

## Refreshable Materialized Views

To use [Refreshable Materialized View](https://clickhouse.com/docs/en/materialized-view/refreshable-materialized-view),
please adjust the following configs as needed in your MV model (all these configs are supposed to be set inside a
refreshable config object):

| Option                | Description                                                                                                                                                              | Required | Default Value |
|-----------------------|--------------------------------------------------------------------------------------------------------------------------------------------------------------------------|----------|---------------|
| refresh_interval      | The interval clause (required)                                                                                                                                           | Yes      |               |
| randomize             | The randomization clause, will appear after `RANDOMIZE FOR`                                                                                                              |          |               |
| append                | If set to `True`, each refresh inserts rows into the table without deleting existing rows. The insert is not atomic, just like a regular INSERT SELECT.                  |          | False         |
| depends_on            | A dependencies list for the refreshable mv. Please provide the dependencies in the following format `{schema}.{view_name}`                                               |          |               |
| depends_on_validation | Whether to validate the existence of the dependencies provided in `depends_on`. In case a dependency doesn't contain a schema, the validation occurs on schema `default` |          | False         |

A config example for refreshable materialized view:
```python
{{
    config(
        materialized='materialized_view',
        refreshable={
                "interval": "EVERY 5 MINUTE",
                "randomize": "1 MINUTE",
                "append": True,
                "depends_on": ['schema.depend_on_model'],
                "depends_on_validation": True
        }
        )
}}
```

### Limitations
* When creating a refreshable materialized view (MV) in ClickHouse that has a dependency, ClickHouse does not throw an error if the specified dependency does not exist at the time of creation. Instead, the refreshable MV remains in an inactive state, waiting for the dependency to be satisfied before it starts processing updates or refreshing.
This behavior is by design, but it may lead to delays in data availability if the required dependency is not addressed promptly. Users are advised to ensure all dependencies are correctly defined and exist before creating a refreshable materialized view.
* As of today, there is no actual "dbt linkage" between the mv and its dependencies, therefore the creation order is not guaranteed.
* The refreshable feature was not tested with multiple mvs directing to the same target model.

# Dictionary materializations (experimental)

See the tests
in https://github.com/ClickHouse/dbt-clickhouse/blob/main/tests/integration/adapter/dictionary/test_dictionary.py for
examples of how to
implement materializations for ClickHouse dictionaries

# Distributed materializations

Notes:

- dbt-clickhouse queries now automatically include the setting `insert_distributed_sync = 1` in order to ensure that
  downstream incremental
  materialization operations execute correctly. This could cause some distributed table inserts to run more slowly than
  expected.

## Distributed table materialization

Distributed table created with following steps:

1. Creates temp view with sql query to get right structure
2. Create empty local tables based on view
3. Create distributed table based on local tables.
4. Data inserts into distributed table, so it is distributed across shards without duplicating.

### Distributed table model example

```sql
{{
    config(
        materialized='distributed_table',
        order_by='id, created_at',
        sharding_key='cityHash64(id)',
        engine='ReplacingMergeTree'
    )
}}

select id, created_at, item
from {{ source('db', 'table') }}
```

### Generated migrations

```sql
CREATE TABLE db.table_local on cluster cluster
(
    `id`
    UInt64,
    `created_at`
    DateTime,
    `item`
    String
)
    ENGINE = ReplacingMergeTree
    ORDER BY
(
    id,
    created_at
)
    SETTINGS index_granularity = 8192;


CREATE TABLE db.table on cluster cluster
(
    `id`
    UInt64,
    `created_at`
    DateTime,
    `item`
    String
)
    ENGINE = Distributed
(
    'cluster',
    'db',
    'table_local',
    cityHash64
(
    id
));
```

## Distributed incremental materialization

Incremental model based on the same idea as distributed table, the main difficulty is to process all incremental
strategies correctly.

1. _The Append Strategy_ just insert data into distributed table.
2. _The Delete+Insert_ Strategy creates distributed temp table to work with all data on every shard.
3. _The Default (Legacy) Strategy_ creates distributed temp and intermediate tables for the same reason.

Only shard tables are replacing, because distributed table does not keep data.
The distributed table reloads only when the full_refresh mode is enabled or the table structure may have changed.

### Distributed incremental model example

```sql
{{
    config(
        materialized='distributed_incremental',
        engine='MergeTree',
        incremental_strategy='append',
        unique_key='id,created_at'
    )
}}

select id, created_at, item
from {{ source('db', 'table') }}
```

### Generated migrations

```sql
CREATE TABLE db.table_local on cluster cluster
(
    `id`
    UInt64,
    `created_at`
    DateTime,
    `item`
    String
)
    ENGINE = MergeTree
    SETTINGS index_granularity = 8192;


CREATE TABLE db.table on cluster cluster
(
    `id`
    UInt64,
    `created_at`
    DateTime,
    `item`
    String
)
    ENGINE = Distributed
(
    'cluster',
    'db',
    'table_local',
    cityHash64
(
    id
));
```

## Contributing

We welcome contributions from the community to help improve the dbt-ClickHouse adapter. Whether you’re fixing a bug,
adding a new feature, or enhancing documentation, your efforts are greatly appreciated!

Please take a moment to read our [Contribution Guide](CONTRIBUTING.md) to get started. The guide provides detailed
instructions on setting up your environment, running tests, and submitting pull requests.

## Original Author

ClickHouse wants to thank @[silentsokolov](https://github.com/silentsokolov) for creating this connector and for their
valuable contributions.<|MERGE_RESOLUTION|>--- conflicted
+++ resolved
@@ -137,7 +137,7 @@
 - Distributed materializations
 - Models with Replicated engines
 
-<<<<<<< HEAD
+
 By default, tables and incremental materializations with non-replicated engines will not be affected by the `cluster` setting (model would be created on the connected node only).
 
 To force relations to be created on a cluster regardless of their engine or materialization, use the `force_on_cluster` argument:
@@ -149,10 +149,10 @@
     )
 }}
 ```
-=======
+
 table and incremental materializations with non-replicated engine will not be affected by `cluster` setting (model would
 be created on the connected node only).
->>>>>>> d2a63b06
+
 
 ### Compatibility
 
