--- conflicted
+++ resolved
@@ -106,10 +106,6 @@
       {{ clickhouse__update_mvs(target_relation, cluster_clause, views) }}
 
     {% endif %}
-<<<<<<< HEAD
-=======
-    {{ clickhouse__create_mvs(existing_relation, cluster_clause, refreshable_clause, views) }}
->>>>>>> 12f26c4d
   {% else %}
     {{ log('Replacing existing materialized view ' + target_relation.name) }}
     {{ clickhouse__replace_mv(target_relation, existing_relation, intermediate_relation, backup_relation, sql, views) }}
@@ -167,7 +163,6 @@
   {% endcall %}
 {%- endmacro %}
 
-<<<<<<< HEAD
 {% macro clickhouse__create_mv(mv_relation, target_relation, cluster_clause, view_sql)  -%}
   {% call statement('create existing mv: ' + mv_relation.name) -%}
     create materialized view if not exists {{ mv_relation }} {{ cluster_clause }}
@@ -190,13 +185,7 @@
     {{ clickhouse__drop_mv(mv_relation, cluster_clause) }};
     {{ clickhouse__create_mv(mv_relation, target_relation, cluster_clause, view_sql) }};
   {% endif %}
-=======
-{% macro clickhouse__create_mv(mv_relation, target_table, cluster_clause, refreshable_clause, sql)  -%}
-  create materialized view if not exists {{ mv_relation }} {{ cluster_clause }}
-  {{ refreshable_clause }}
-  to {{ target_table }}
-  as {{ sql }}
->>>>>>> 12f26c4d
+
 {%- endmacro %}
 
 {% macro clickhouse__drop_mvs(target_relation, cluster_clause, views)  -%}
@@ -206,7 +195,6 @@
   {% endfor %}
 {%- endmacro %}
 
-<<<<<<< HEAD
 {% macro clickhouse__create_mvs(target_relation, cluster_clause, views)  -%}
   {% for view, view_sql in views.items() %}
     {%- set mv_relation = target_relation.derivative('_' + view, 'materialized_view') -%}
@@ -219,15 +207,6 @@
     {%- set mv_relation = target_relation.derivative('_' + view, 'materialized_view') -%}
     {{ clickhouse__update_mv(mv_relation, target_relation, cluster_clause, view_sql) }};
   {% endfor %}
-=======
-{% macro clickhouse__create_mvs(target_relation, cluster_clause, refreshable_clause, views)  -%}
-    {% for view, view_sql in views.items() %}
-      {%- set mv_relation = target_relation.derivative('_' + view, 'materialized_view') -%}
-      {% call statement('create existing mv: ' + view) -%}
-        {{ clickhouse__create_mv(mv_relation, target_relation, cluster_clause, refreshable_clause, view_sql) }};
-      {% endcall %}
-    {% endfor %}
->>>>>>> 12f26c4d
 {%- endmacro %}
 
 {% macro clickhouse__replace_mv(target_relation, existing_relation, intermediate_relation, backup_relation, sql, views) %}
