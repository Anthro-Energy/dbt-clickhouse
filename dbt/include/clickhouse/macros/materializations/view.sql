--- conflicted
+++ resolved
@@ -79,15 +79,14 @@
   as (
     {{ sql }}
   )
-<<<<<<< HEAD
+
     {% set comment = config.get('comment') %}
     {% if comment %}
       COMMENT '{{ comment }}'
     {%- endif %}
-=======
+    
       {% if model.get('config').get('materialized') == 'view' %}
       {{ adapter.get_model_settings(model) }}
     {%- endif %}
 
->>>>>>> 63b94fc9
 {%- endmacro %}
