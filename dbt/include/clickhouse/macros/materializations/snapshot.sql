--- conflicted
+++ resolved
@@ -143,7 +143,6 @@
             {{ strategy.unique_key }} as dbt_unique_key,
            nullif({{ strategy.updated_at }}, {{ strategy.updated_at }}) as dbt_valid_to
            from snapshot_query
-<<<<<<< HEAD
        ),
 
         updated_source_data as (
@@ -152,41 +151,34 @@
             {{ strategy.updated_at }} as dbt_updated_at,
             {{ strategy.unique_key }} as dbt_unique_key
            from snapshot_query
-=======
->>>>>>> 1af6b176
-       )
-
-    select
-      'insert' as dbt_change_type,
-      source_data.*
-    from insertions_source_data as source_data
-    left outer join snapshotted_data on snapshotted_data.dbt_unique_key = source_data.dbt_unique_key
-    where snapshotted_data.dbt_unique_key is null
+       ),
+
+    insertions as (
+        select
+        'insert' as dbt_change_type,
+        source_data.*
+        from insertions_source_data as source_data
+        left outer join snapshotted_data on snapshotted_data.dbt_unique_key = source_data.dbt_unique_key
+        where snapshotted_data.dbt_unique_key is null
            or (
                 snapshotted_data.dbt_unique_key is not null
             and (
                 {{ strategy.row_changed }}
             )
         )
-
+    )
+
+
+    select * from insertions
     union all
 
     select
         'update' as dbt_change_type,
         snapshotted_data.*,
-<<<<<<< HEAD
         source_data.dbt_updated_at as dbt_valid_to
     from snapshotted_data
     join updated_source_data as source_data on source_data.dbt_unique_key = snapshotted_data.dbt_unique_key
     where {{ strategy.row_changed }}
-=======
-        source_data.{{ strategy.updated_at }} as dbt_valid_to
-    from snapshotted_data
-    join snapshot_query as source_data on source_data.{{ strategy.unique_key }} = snapshotted_data.dbt_unique_key
-    where (
-        {{ strategy.row_changed }}
-    )
->>>>>>> 1af6b176
 {%- endmacro %}
 
 {% macro clickhouse__snapshot_merge_sql_one(target, source, insert_cols, upsert) -%}
